--- conflicted
+++ resolved
@@ -119,9 +119,6 @@
 PROMO_ENABLED       = _env("PROMO_ENABLED", "true").lower() == "true"
 MENU_COMPACT        = _env("MENU_COMPACT", "false").lower() == "true"
 DEV_MODE            = _env("DEV_MODE", "false").lower() == "true"
-<<<<<<< HEAD
-CHAT_TYPING_ONLY    = _env("CHAT_TYPING_ONLY", "false").lower() == "true"
-=======
 codex/ensure-promo-codes-functionality-and-diagnostics
 _ADMIN_ID_RAW       = _env("ADMIN_ID")
 ADMIN_ID: Optional[int] = None
@@ -131,7 +128,7 @@
 PM_QUOTE_MODE_ENABLED  = _env("PM_QUOTE_MODE", "false").lower() == "true"
 CHAT_TYPING_ONLY_MODE  = _env("CHAT_TYPING_ONLY", "false").lower() == "true"
 MJ_FOUR_IMAGES_ENABLED = _env("MJ_FOUR_IMAGES", "false").lower() == "true"
->>>>>>> 2c2c6452
+main
 
 OPENAI_API_KEY = _env("OPENAI_API_KEY")
 try:
@@ -3057,11 +3054,8 @@
         typing_task: Optional[asyncio.Task[Any]] = None
         thinking_message: Optional[Message] = None
         if chat:
-<<<<<<< HEAD
-            if CHAT_TYPING_ONLY:
-=======
             if CHAT_TYPING_ONLY_MODE:
->>>>>>> 2c2c6452
+ main
                 async def _typing_loop() -> None:
                     try:
                         while True:
@@ -3072,7 +3066,7 @@
 
                 typing_task = asyncio.create_task(_typing_loop())
             else:
-<<<<<<< HEAD
+ codex/remove-unnecessary-chat-message
                 try:
                     thinking_message = await update.message.reply_text(
                         f"{CE['hourglass']} Думаю над ответом…",
@@ -3080,10 +3074,7 @@
                     )
                 except TelegramError as exc:
                     log.warning("Failed to send chat placeholder: %s", exc)
-=======
-                with suppress(Exception):
-                    await ctx.bot.send_chat_action(chat_id=chat.id, action=ChatAction.TYPING)
->>>>>>> 2c2c6452
+ main
         try:
             resp = await asyncio.to_thread(
                 openai.ChatCompletion.create,
