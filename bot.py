# -*- coding: utf-8 -*-
# Best VEO3 Bot — PTB 21.x
# Версия: 2025-09-14r4
# Единственное изменение против прежней версии: надежная доставка VEO-видео в Telegram
# (освежение ссылки + повторная попытка + download&reupload с увеличенным таймаутом).
# Остальное (карточки, кнопки, тексты, цены, FAQ, промокоды, бонусы и т.д.) — без изменений.

<<<<<<< HEAD
import os, json, time, uuid, asyncio, logging, tempfile, subprocess, re, signal, socket, hashlib
=======
import os, json, time, uuid, asyncio, logging, tempfile, subprocess, re, threading, signal, socket
from pathlib import Path
>>>>>>> 23d17c9c
from typing import Dict, Any, Optional, List, Tuple, Callable
from datetime import datetime, timezone
from contextlib import suppress

import requests
from dotenv import load_dotenv

from telegram import (
    Update, InlineKeyboardButton, InlineKeyboardMarkup,
    InputFile, LabeledPrice
)
from telegram.constants import ParseMode, ChatAction
from telegram.ext import (
    ApplicationBuilder, ContextTypes, CommandHandler, MessageHandler,
    CallbackQueryHandler, filters, AIORateLimiter, PreCheckoutQueryHandler
)

from handlers.prompt_master_handler import PROMPT_MASTER_HINT
from prompt_master import generate_prompt_master

# === KIE Banana wrapper ===
from kie_banana import create_banana_task, wait_for_banana_result, KieBananaError

import redis

from ledger import (
    LedgerStorage,
    LedgerOpResult,
    BalanceRecalcResult,
    InsufficientBalance,
)
try:
    import redis.asyncio as redis_asyncio  # type: ignore
except Exception:  # pragma: no cover - fallback if asyncio interface unavailable
    redis_asyncio = None

# ==========================
#   ENV / INIT
# ==========================
APP_VERSION = "2025-09-14r4"


def _utcnow_iso() -> str:
    return datetime.now(timezone.utc).isoformat()


def _parse_iso8601(value: Optional[str]) -> Optional[datetime]:
    if not value:
        return None
    text = value.strip()
    if not text:
        return None
    if text.endswith("Z"):
        text = text[:-1] + "+00:00"
    try:
        return datetime.fromisoformat(text)
    except ValueError:
        return None


load_dotenv()
def _env(k: str, d: str = "") -> str:
    v = os.getenv(k)
    return (v if v is not None else d).strip()

def _normalize_endpoint_values(*values: Any) -> List[str]:
    """Collect endpoint path candidates from strings / iterables."""

    seen: set[str] = set()
    result: List[str] = []

    def _add(value: Any):
        if value is None:
            return
        if isinstance(value, (list, tuple, set)):
            for item in value:
                _add(item)
            return
        text = str(value).strip()
        if not text:
            return
        if "," in text or any(ch.isspace() for ch in text):
            parts = re.split(r"[,\s]+", text)
        else:
            parts = [text]
        for part in parts:
            p = part.strip()
            if not p or p in seen:
                continue
            seen.add(p)
            result.append(p)

    for v in values:
        _add(v)
    return result

TELEGRAM_TOKEN      = _env("TELEGRAM_TOKEN")
PROMPTS_CHANNEL_URL = _env("PROMPTS_CHANNEL_URL", "https://t.me/bestveo3promts")
STARS_BUY_URL       = _env("STARS_BUY_URL", "https://t.me/PremiumBot")
PROMO_ENABLED       = _env("PROMO_ENABLED", "true").lower() == "true"
DEV_MODE            = _env("DEV_MODE", "false").lower() == "true"

OPENAI_API_KEY = _env("OPENAI_API_KEY")
try:
    import openai  # type: ignore
    if OPENAI_API_KEY:
        openai.api_key = OPENAI_API_KEY
except Exception:
    openai = None

# ---- KIE base ----
KIE_API_KEY  = _env("KIE_API_KEY")
KIE_BASE_URL = _env("KIE_BASE_URL", "https://api.kie.ai")

# VEO
KIE_VEO_GEN_PATH = _env("KIE_VEO_GEN_PATH", "/api/v1/veo/generate")

_KIE_VEO_STATUS_DEFAULT = "/api/v1/veo/record-info"
_KIE_VEO_STATUS_RAW = _env("KIE_VEO_STATUS_PATH", _KIE_VEO_STATUS_DEFAULT)
KIE_VEO_STATUS_PATHS = _normalize_endpoint_values(
    _KIE_VEO_STATUS_RAW,
    _KIE_VEO_STATUS_DEFAULT,
    "/api/v1/veo/status",
    "/api/v1/veo/recordInfo",
)
if KIE_VEO_STATUS_PATHS:
    KIE_VEO_STATUS_PATH = KIE_VEO_STATUS_PATHS[0]
else:
    KIE_VEO_STATUS_PATH = _KIE_VEO_STATUS_DEFAULT
    KIE_VEO_STATUS_PATHS = [KIE_VEO_STATUS_PATH]

_KIE_VEO_1080_DEFAULT = "/api/v1/veo/get-1080p-video"
_KIE_VEO_1080_RAW = _env("KIE_VEO_1080_PATH", _KIE_VEO_1080_DEFAULT)
KIE_VEO_1080_PATHS = _normalize_endpoint_values(
    _KIE_VEO_1080_RAW,
    _KIE_VEO_1080_DEFAULT,
    "/api/v1/veo/video-1080p",
    "/api/v1/veo/video/1080p",
    "/api/v1/veo/get1080pVideo",
)
if KIE_VEO_1080_PATHS:
    KIE_VEO_1080_PATH = KIE_VEO_1080_PATHS[0]
else:
    KIE_VEO_1080_PATH = _KIE_VEO_1080_DEFAULT
    KIE_VEO_1080_PATHS = [KIE_VEO_1080_PATH]

KIE_1080_SESSION = requests.Session()
_kie_token = (KIE_API_KEY or "").strip()
if _kie_token and not _kie_token.lower().startswith("bearer "):
    _kie_token = f"Bearer {_kie_token}"
if _kie_token:
    KIE_1080_SESSION.headers.update({"Authorization": _kie_token})

# MJ
_KIE_MJ_GENERATE_DEFAULT = "/api/v1/mj/generate"
_KIE_MJ_GENERATE_RAW = _env("KIE_MJ_GENERATE", _KIE_MJ_GENERATE_DEFAULT)
KIE_MJ_GENERATE_PATHS = _normalize_endpoint_values(
    _KIE_MJ_GENERATE_RAW,
    _KIE_MJ_GENERATE_DEFAULT,
    "/api/v1/mj/createTask",
    "/api/v1/mj/create-task",
)
if KIE_MJ_GENERATE_PATHS:
    KIE_MJ_GENERATE = KIE_MJ_GENERATE_PATHS[0]
else:
    KIE_MJ_GENERATE = _KIE_MJ_GENERATE_DEFAULT
    KIE_MJ_GENERATE_PATHS = [KIE_MJ_GENERATE]

_KIE_MJ_STATUS_DEFAULT = "/api/v1/mj/recordInfo"
_KIE_MJ_STATUS_RAW = _env("KIE_MJ_STATUS", _KIE_MJ_STATUS_DEFAULT)
KIE_MJ_STATUS_PATHS = _normalize_endpoint_values(
    _KIE_MJ_STATUS_RAW,
    _KIE_MJ_STATUS_DEFAULT,
    "/api/v1/mj/record-info",
    "/api/v1/mj/status",
    "/api/v1/mj/recordinfo",
)
if KIE_MJ_STATUS_PATHS:
    KIE_MJ_STATUS = KIE_MJ_STATUS_PATHS[0]
else:
    KIE_MJ_STATUS = _KIE_MJ_STATUS_DEFAULT
    KIE_MJ_STATUS_PATHS = [KIE_MJ_STATUS]

# Видео
FFMPEG_BIN                = _env("FFMPEG_BIN", "ffmpeg")
ENABLE_VERTICAL_NORMALIZE = _env("ENABLE_VERTICAL_NORMALIZE", "true").lower() == "true"
ALWAYS_FORCE_FHD          = _env("ALWAYS_FORCE_FHD", "true").lower() == "true"
MAX_TG_VIDEO_MB           = int(_env("MAX_TG_VIDEO_MB", "48"))
POLL_INTERVAL_SECS = int(_env("POLL_INTERVAL_SECS", "6"))
POLL_TIMEOUT_SECS  = int(_env("POLL_TIMEOUT_SECS", str(20 * 60)))

LOG_LEVEL = _env("LOG_LEVEL", "INFO").upper()
logging.basicConfig(level=LOG_LEVEL, format="%(asctime)s | %(levelname)s | %(name)s | %(message)s")
log = logging.getLogger("veo3-bot")

try:
    import telegram as _tg
    log.info("PTB version: %s", getattr(_tg, "__version__", "unknown"))
except Exception:
    _tg = None

# Redis
REDIS_URL           = _env("REDIS_URL")
REDIS_PREFIX        = _env("REDIS_PREFIX", "veo3:prod")
REDIS_LOCK_ENABLED  = _env("REDIS_LOCK_ENABLED", "true").lower() == "true"
redis_client = redis.Redis.from_url(REDIS_URL, decode_responses=True) if REDIS_URL else None

DATABASE_URL = _env("DATABASE_URL") or _env("POSTGRES_DSN")
if not DATABASE_URL:
    raise RuntimeError("DATABASE_URL (or POSTGRES_DSN) must be set for persistent ledger storage")

def _rk(*parts: str) -> str: return ":".join([REDIS_PREFIX, *parts])

# ==========================
#   Tokens / Pricing
# ==========================
TOKEN_COSTS = {
    "veo_fast": 50,
    "veo_quality": 150,
    "veo_photo": 50,
    "mj": 10,          # 16:9 или 9:16
    "banana": 5,
    "chat": 0,
}
CHAT_UNLOCK_PRICE = 0

# ==========================
#   Promo codes (one-time / global)
# ==========================
PROMO_CODES = {
    "WELCOME50": 50,
    "FREE10": 10,
    "LABACCENT100": 100,
}

def promo_amount(code: str) -> Optional[int]:
    code = (code or "").strip().upper()
    if not code: return None
    if redis_client:
        v = redis_client.get(_rk("promo", "amount", code))
        if v:
            try: return int(v)
            except: pass
    return PROMO_CODES.get(code)

def promo_used_global(code: str) -> Optional[int]:
    code = (code or "").strip().upper()
    if not code: return None
    if redis_client:
        u = redis_client.get(_rk("promo", "used_by", code))
        try: return int(u) if u is not None else None
        except: return None
    try:
        owner = ledger_storage.get_promo_owner(code)
        return owner
    except Exception as exc:
        log.warning("Failed to fetch promo owner for %s: %s", code, exc)
        return None

def promo_mark_used(code: str, uid: int):
    code = (code or "").strip().upper()
    if not code: return
    if redis_client:
        redis_client.setnx(_rk("promo", "used_by", code), str(uid))

# локальный кэш процесса (если Redis выключен)
app_cache: Dict[Any, Any] = {}

# Ledger storage (Postgres)
ledger_storage = LedgerStorage(DATABASE_URL)


def _ops_state(ctx: ContextTypes.DEFAULT_TYPE) -> Dict[str, Any]:
    ops = ctx.user_data.get("__ops__")
    if not isinstance(ops, dict):
        ops = {}
        ctx.user_data["__ops__"] = ops
    return ops


def _make_fingerprint(payload: Dict[str, Any]) -> str:
    try:
        canonical = json.dumps(payload, ensure_ascii=False, sort_keys=True)
    except Exception:
        canonical = repr(payload)
    return hashlib.sha256(canonical.encode("utf-8")).hexdigest()


def _ensure_operation(ctx: ContextTypes.DEFAULT_TYPE, key: str) -> Tuple[str, bool]:
    ops = _ops_state(ctx)
    entry = ops.get(key)
    if isinstance(entry, dict) and "op_id" in entry:
        return str(entry["op_id"]), False
    op_id = f"{key}:{uuid.uuid4().hex}"
    ops[key] = {"op_id": op_id}
    return op_id, True


def _update_operation(ctx: ContextTypes.DEFAULT_TYPE, key: str, **fields: Any) -> None:
    ops = _ops_state(ctx)
    entry = ops.get(key)
    if isinstance(entry, dict):
        entry.update(fields)
    else:
        ops[key] = {**fields}


def _clear_operation(ctx: ContextTypes.DEFAULT_TYPE, key: str) -> None:
    _ops_state(ctx).pop(key, None)


def _set_cached_balance(ctx: ContextTypes.DEFAULT_TYPE, value: int) -> None:
    ctx.user_data["balance"] = int(value)


def get_user_id(ctx: ContextTypes.DEFAULT_TYPE) -> Optional[int]:
    try:
        return ctx._user_id_and_data[0]  # type: ignore[attr-defined]
    except Exception:
        return None


def get_user_balance_value(ctx: ContextTypes.DEFAULT_TYPE, force_refresh: bool = False) -> int:
    if not force_refresh:
        cached = ctx.user_data.get("balance")
        if cached is not None:
            try:
                return int(cached)
            except (TypeError, ValueError):
                pass

    uid = get_user_id(ctx)
    if not uid:
        return 0

    balance = ledger_storage.get_balance(uid)
    _set_cached_balance(ctx, balance)
    return balance


def credit_tokens(
    ctx: ContextTypes.DEFAULT_TYPE,
    amount: int,
    reason: str,
    op_id: str,
    meta: Optional[Dict[str, Any]] = None,
) -> LedgerOpResult:
    uid = get_user_id(ctx)
    if not uid:
        raise RuntimeError("Cannot credit tokens without user id")
    result = ledger_storage.credit(uid, amount, reason, op_id, meta)
    _set_cached_balance(ctx, result.balance)
    return result


def try_charge(
    ctx: ContextTypes.DEFAULT_TYPE,
    need: int,
    reason: str,
    op_id: str,
    meta: Optional[Dict[str, Any]] = None,
) -> Tuple[str, int, Optional[LedgerOpResult]]:
    uid = get_user_id(ctx)
    if not uid:
        return "no_user", 0, None
    try:
        result = ledger_storage.debit(uid, need, reason, op_id, meta)
    except InsufficientBalance as exc:
        _set_cached_balance(ctx, exc.balance)
        return "insufficient", exc.balance, None
    _set_cached_balance(ctx, result.balance)
    status = "applied" if result.applied else "duplicate"
    return status, result.balance, result


def rename_operation(op_id: str, new_op_id: str, extra_meta: Optional[Dict[str, Any]] = None) -> bool:
    if not op_id or not new_op_id:
        return False
    return ledger_storage.rename_operation(op_id, new_op_id, extra_meta)

# ==========================
#   Helpers / storage
# ==========================
def join_url(base: str, path: str) -> str:
    u = f"{base.rstrip('/')}/{path.lstrip('/')}"
    return u.replace("://", "§§").replace("//", "/").replace("§§", "://")

def _kie_auth_header() -> Dict[str, str]:
    tok = (KIE_API_KEY or "").strip()
    if tok and not tok.lower().startswith("bearer "):
        tok = f"Bearer {tok}"
    return {"Authorization": tok} if tok else {}

def _kie_headers(method: str, request_id: str) -> Dict[str, str]:
    headers: Dict[str, str] = {"Accept": "application/json"}
    headers.update(_kie_auth_header())
    if method in {"POST", "PUT", "PATCH"}:
        headers["Content-Type"] = "application/json"
    headers["X-Request-Id"] = request_id
    return headers

def _kie_request(
    method: str,
    path: str,
    *,
    json_payload: Optional[Dict[str, Any]] = None,
    params: Optional[Dict[str, Any]] = None,
    timeout: int = 50,
    request_id: Optional[str] = None,
) -> Tuple[int, Dict[str, Any], str]:
    method = method.upper()
    req_id = request_id or str(uuid.uuid4())
    url = join_url(KIE_BASE_URL, path)
    headers = _kie_headers(method, req_id)
    started = time.time()
    try:
        resp = requests.request(method, url, json=json_payload, params=params, headers=headers, timeout=timeout)
    except requests.RequestException as exc:
        elapsed = round((time.time() - started) * 1000)
        event("KIE_HTTP_ERROR", method=method, url=url, request_id=req_id, error=str(exc), elapsed_ms=elapsed)
        return 0, {"error": str(exc)}, req_id

    try:
        payload = resp.json()
        if not isinstance(payload, dict):
            payload = {"data": payload}
    except ValueError:
        payload = {"error": resp.text}

    elapsed = round((time.time() - started) * 1000)
    code = _extract_response_code(payload, resp.status_code)
    msg = payload.get("msg") or payload.get("message") or payload.get("error")
    task_id = _extract_task_id(payload)
    event(
        "KIE_HTTP",
        method=method,
        url=url,
        status=resp.status_code,
        code=code,
        request_id=req_id,
        task_id=task_id,
        message=msg,
        elapsed_ms=elapsed,
        payload_keys=list(json_payload.keys()) if isinstance(json_payload, dict) else None,
    )
    return resp.status_code, payload, req_id

def _extract_task_id(j: Dict[str, Any]) -> Optional[str]:
    data = j.get("data") or {}
    for k in ("taskId", "taskid", "id"):
        if j.get(k): return str(j[k])
        if data.get(k): return str(data[k])
    return None

def _coerce_url_list(value) -> List[str]:
    urls: List[str] = []
    def add(u: str):
        if isinstance(u, str):
            s = u.strip()
            if s.startswith("http"): urls.append(s)
    if not value: return urls
    if isinstance(value, str):
        s = value.strip()
        if s.startswith("["):
            try:
                for v in json.loads(s):
                    if isinstance(v, str): add(v)
            except Exception:
                add(s)
        else: add(s)
        return urls
    if isinstance(value, list):
        for v in value:
            if isinstance(v, str): add(v)
            elif isinstance(v, dict):
                u = v.get("resultUrl") or v.get("originUrl") or v.get("url")
                if isinstance(u, str): add(u)
        return urls
    if isinstance(value, dict):
        for k in ("resultUrl", "originUrl", "url"):
            u = value.get(k)
            if isinstance(u, str): add(u)
    return urls

def _extract_result_url(data: Dict[str, Any]) -> Optional[str]:
    visited: set[int] = set()
    stack: List[Any] = [data]

    def _maybe_parse_json(text: str) -> Any:
        s = text.strip()
        if not s:
            return None
        if len(s) > 20000:
            return None
        if (s[0] in "[{" and s[-1] in "]}"):
            try:
                return json.loads(s)
            except Exception:
                return None
        return None

    while stack:
        current = stack.pop()
        if isinstance(current, (list, tuple, set)):
            for item in current:
                stack.append(item)
            continue
        if isinstance(current, dict):
            for key in (
                "resultUrls",
                "resultUrl",
                "originUrls",
                "originUrl",
                "videoUrls",
                "videoUrl",
                "videos",
                "urls",
                "url",
                "downloadUrl",
                "fileUrl",
                "cdnUrl",
                "outputUrl",
                "imageUrls",
                "imageUrl",
                "imageUrlList",
                "image_url",
                "image_urls",
                "finalImageUrl",
                "finalImageUrls",
            ):
                if key in current:
                    stack.append(current[key])
            for value in current.values():
                stack.append(value)
            continue
        obj_id = id(current)
        if obj_id in visited:
            continue
        visited.add(obj_id)
        if isinstance(current, str):
            stripped = current.strip()
            if stripped.startswith("http"):
                return stripped
            parsed = _maybe_parse_json(stripped)
            if parsed is not None:
                stack.append(parsed)
    return None

def _parse_success_flag(data: Dict[str, Any]) -> Optional[int]:
    for key in ("successFlag", "state", "status", "taskStatus"):
        if key not in data:
            continue
        value = data.get(key)
        if value is None:
            continue
        if isinstance(value, bool):
            return 1 if value else 0
        try:
            return int(value)
        except (ValueError, TypeError):
            if isinstance(value, str):
                lower = value.lower()
                if lower in ("success", "succeeded", "finished", "done"):
                    return 1
                if lower in ("fail", "failed", "error", "cancelled", "canceled"):
                    return 2
                if lower in ("waiting", "queued", "processing", "running"):
                    return 0
    return None

def _kie_req_cache_key(task_id: str) -> str:
    return f"kie:req:{task_id}"

def _remember_kie_request_id(task_id: Optional[str], request_id: str):
    if not task_id or not request_id:
        return
    app_cache[_kie_req_cache_key(str(task_id))] = request_id

def _get_kie_request_id(task_id: str) -> Optional[str]:
    return app_cache.get(_kie_req_cache_key(str(task_id)))

def _clear_kie_request_id(task_id: str):
    app_cache.pop(_kie_req_cache_key(str(task_id)), None)

def event(tag: str, **kw):
    try: log.info("EVT %s | %s", tag, json.dumps(kw, ensure_ascii=False))
    except Exception: log.info("EVT %s | %s", tag, kw)

def kie_event(stage: str, **kw):
    event(f"KIE_{stage}", **kw)

def tg_direct_file_url(bot_token: str, file_path: str) -> str:
    p = (file_path or "").strip()
    if p.startswith("http://") or p.startswith("https://"): return p
    return f"https://api.telegram.org/file/bot{bot_token}/{p.lstrip('/')}"

# ---------- User state ----------
DEFAULT_STATE = {
    "mode": None, "aspect": "16:9", "model": None,
    "last_prompt": None, "last_image_url": None,
    "generating": False, "generation_id": None, "last_task_id": None,
    "last_ui_msg_id": None, "last_ui_msg_id_banana": None,
    "banana_images": [],
    "mj_last_wait_ts": 0.0,
    "mj_generating": False, "last_mj_task_id": None, "last_mj_msg_id": None,
    "active_generation_op": None,
    "mj_active_op_key": None,
    "banana_active_op_key": None,
}

MODE_PROMPTMASTER = "MODE_PROMPTMASTER"
PROMPT_MASTER_TIMEOUT = 27.0
PROMPT_MASTER_ERROR_MESSAGE = "❌ Не удалось собрать промпт. Попробуй сформулировать короче."
PROMPT_MASTER_CARD_TEMPLATE = (
    "🟦 Карточка Prompt-Master\n"
    "✍️ Промпт:\n{prompt}"
)
def state(ctx: ContextTypes.DEFAULT_TYPE) -> Dict[str, Any]:
    ud = ctx.user_data
    for k, v in DEFAULT_STATE.items():
        if k not in ud: ud[k] = [] if isinstance(v, list) else v
    if not isinstance(ud.get("banana_images"), list): ud["banana_images"] = []
    return ud

<<<<<<< HEAD
=======

def activate_prompt_master_mode(ctx: ContextTypes.DEFAULT_TYPE) -> Dict[str, Any]:
    s = state(ctx)
    s["mode"] = MODE_PROMPTMASTER
    s["last_prompt"] = None
    s["last_image_url"] = None
    return s

# ---------- Balance ----------
def get_user_id(ctx: ContextTypes.DEFAULT_TYPE) -> Optional[int]:
    try: return ctx._user_id_and_data[0]  # type: ignore[attr-defined]
    except Exception: return None

def get_user_balance_value(ctx: ContextTypes.DEFAULT_TYPE) -> int:
    cached = ctx.user_data.get("balance")
    if cached is not None:
        try:
            return int(cached)
        except (TypeError, ValueError):
            pass

    uid = get_user_id(ctx)
    if not uid:
        return 0

    balance = balance_storage.get(uid)
    ctx.user_data["balance"] = balance
    return balance

def set_user_balance_value(ctx: ContextTypes.DEFAULT_TYPE, v: int):
    v = max(0, int(v))
    ctx.user_data["balance"] = v
    uid = get_user_id(ctx)
    if uid:
        balance_storage.set(uid, v)

def add_tokens(ctx: ContextTypes.DEFAULT_TYPE, add: int):
    set_user_balance_value(ctx, get_user_balance_value(ctx) + int(add))

def try_charge(ctx: ContextTypes.DEFAULT_TYPE, need: int) -> Tuple[bool, int]:
    bal = get_user_balance_value(ctx)
    if bal < need: return False, bal
    set_user_balance_value(ctx, bal - need)
    return True, bal - need

def has_signup_bonus(uid: int) -> bool:
    if not redis_client: return False
    return bool(redis_client.get(_rk("signup_bonus", str(uid))))

def set_signup_bonus(uid: int):
    if redis_client: redis_client.set(_rk("signup_bonus", str(uid)), "1")

>>>>>>> 23d17c9c
# ==========================
#   UI / Texts
# ==========================
WELCOME = (
    "🎬 *Veo 3 — съёмочная команда*: опиши идею и получи *готовый клип*.\n"
    "🖌️ *MJ — художник*: рисует изображение по тексту (16:9 или 9:16).\n"
    "🍌 *Banana — редактор из будущего*: меняет фон, одежду, макияж, убирает лишнее, объединяет людей.\n"
    "🧠 *Prompt-Master* — вернёт профессиональный *кинопромпт*.\n"
    "💬 *Обычный чат* — ответы на любые вопросы.\n\n"
    "💎 *Ваш баланс:* {balance}\n"
    "📈 Больше идей и примеров: {prompts_url}\n\n"
    "Выберите режим 👇"
)

def render_welcome_for(uid: int, ctx: ContextTypes.DEFAULT_TYPE) -> str:
    return WELCOME.format(balance=get_user_balance_value(ctx), prompts_url=PROMPTS_CHANNEL_URL)

def main_menu_kb() -> InlineKeyboardMarkup:
    keyboard = [
        [InlineKeyboardButton(f"🎬 Генерация видео (Veo Fast) 💎 {TOKEN_COSTS['veo_fast']}", callback_data="mode:veo_text_fast")],
        [InlineKeyboardButton(f"🎬 Генерация видео (Veo Quality) 💎 {TOKEN_COSTS['veo_quality']}", callback_data="mode:veo_text_quality")],
        [InlineKeyboardButton(f"🖼️ Генерация изображений (MJ) 💎 {TOKEN_COSTS['mj']}", callback_data="mode:mj_txt")],
        [InlineKeyboardButton(f"🍌 Редактор изображений (Banana) 💎 {TOKEN_COSTS['banana']}", callback_data="mode:banana")],
        [InlineKeyboardButton(f"📸 Оживить изображение (Veo) 💎 {TOKEN_COSTS['veo_photo']}", callback_data="mode:veo_photo")],
        [InlineKeyboardButton("🧠 Prompt-Master", callback_data="mode:prompt_master")],
        [InlineKeyboardButton("💬 Обычный чат (ChatGPT)", callback_data="mode:chat")],
        [
            InlineKeyboardButton("❓ FAQ", callback_data="faq"),
            InlineKeyboardButton("📈 Канал с промптами", url=PROMPTS_CHANNEL_URL),
        ],
        [InlineKeyboardButton("💳 Пополнить баланс", callback_data="topup_open")],
    ]

    if PROMO_ENABLED:
        keyboard.append([
            InlineKeyboardButton("🎁 Активировать промокод", callback_data="promo_open")
        ])

    return InlineKeyboardMarkup(keyboard)

def _short_prompt(prompt: Optional[str], limit: int = 120) -> str:
    txt = (prompt or "").strip()
    if not txt:
        return ""
    normalized = re.sub(r"\s+", " ", txt)
    if len(normalized) <= limit:
        return normalized
    return normalized[:limit].rstrip() + "…"

def _mj_format_card_text(aspect: str) -> str:
    aspect = "9:16" if aspect == "9:16" else "16:9"
    choice = "Горизонтальный (16:9)" if aspect == "16:9" else "Вертикальный (9:16)"
    return (
        "🖼 Midjourney\n"
        "Выберите формат изображения.\n\n"
        "• Горизонтальный — 16:9\n"
        "• Вертикальный — 9:16\n\n"
        f"Текущий выбор: {choice}"
    )

def _mj_format_keyboard(aspect: str) -> InlineKeyboardMarkup:
    aspect = "9:16" if aspect == "9:16" else "16:9"
    def _btn(label: str, value: str) -> InlineKeyboardButton:
        mark = "✅ " if value == aspect else ""
        return InlineKeyboardButton(f"{mark}{label}", callback_data=f"mj:aspect:{value}")
    keyboard = [
        [_btn("Горизонтальный (16:9)", "16:9")],
        [_btn("Вертикальный (9:16)", "9:16")],
        [InlineKeyboardButton("Назад", callback_data="back")],
    ]
    return InlineKeyboardMarkup(keyboard)

def _mj_prompt_card_text(aspect: str, prompt: Optional[str]) -> str:
    aspect = "9:16" if aspect == "9:16" else "16:9"
    lines = [
        "🖼 Midjourney",
        "",
        'Введите промпт сообщением. После этого нажмите "Подтвердить".',
        f"Текущий формат: {aspect}",
    ]
    snippet = _short_prompt(prompt)
    if snippet:
        lines.extend(["", f'Последний промпт: "{snippet}"'])
    return "\n".join(lines)

def _mj_prompt_keyboard() -> InlineKeyboardMarkup:
    return InlineKeyboardMarkup([
        [InlineKeyboardButton("Подтвердить", callback_data="mj:confirm")],
        [
            InlineKeyboardButton("Отменить", callback_data="mj:cancel"),
            InlineKeyboardButton("Сменить формат", callback_data="mj:change_format"),
        ],
    ])

async def _send_or_edit_mj_card(chat_id: int, ctx: ContextTypes.DEFAULT_TYPE, text: str,
                                reply_markup: Optional[InlineKeyboardMarkup]) -> None:
    s = state(ctx)
    mid = s.get("last_mj_msg_id")
    try:
        if mid:
            await ctx.bot.edit_message_text(
                chat_id=chat_id,
                message_id=mid,
                text=text,
                reply_markup=reply_markup,
                disable_web_page_preview=True,
            )
        else:
            msg = await ctx.bot.send_message(
                chat_id,
                text,
                reply_markup=reply_markup,
                disable_web_page_preview=True,
            )
            s["last_mj_msg_id"] = msg.message_id
    except Exception as e:
        if "message is not modified" in str(e).lower():
            return
        log.warning("MJ card send/edit failed: %s", e)
        try:
            msg = await ctx.bot.send_message(
                chat_id,
                text,
                reply_markup=reply_markup,
                disable_web_page_preview=True,
            )
            s["last_mj_msg_id"] = msg.message_id
        except Exception as e2:
            log.warning("MJ card send fallback failed: %s", e2)

async def show_mj_format_card(chat_id: int, ctx: ContextTypes.DEFAULT_TYPE) -> None:
    s = state(ctx)
    aspect = "9:16" if s.get("aspect") == "9:16" else "16:9"
    s["aspect"] = aspect
    s["last_prompt"] = None
    await _send_or_edit_mj_card(chat_id, ctx, _mj_format_card_text(aspect), _mj_format_keyboard(aspect))

async def show_mj_prompt_card(chat_id: int, ctx: ContextTypes.DEFAULT_TYPE) -> None:
    s = state(ctx)
    aspect = "9:16" if s.get("aspect") == "9:16" else "16:9"
    s["aspect"] = aspect
    await _send_or_edit_mj_card(chat_id, ctx, _mj_prompt_card_text(aspect, s.get("last_prompt")), _mj_prompt_keyboard())

async def show_mj_generating_card(chat_id: int, ctx: ContextTypes.DEFAULT_TYPE, prompt: str, aspect: str) -> None:
    aspect = "9:16" if aspect == "9:16" else "16:9"
    snippet = _short_prompt(prompt, 160)
    text = (
        "⏳ Midjourney генерирует изображение…\n"
        f"Формат: {aspect}\n"
        f'Промпт: "{snippet}"'
    )
    await _send_or_edit_mj_card(chat_id, ctx, text, None)

def banana_examples_block() -> str:
    return (
        "💡 *Примеры запросов:*\n"
        "• поменяй фон на городской вечер\n"
        "• смени одежду на чёрный пиджак\n"
        "• добавь лёгкий макияж, подчеркни глаза\n"
        "• убери лишние предметы со стола\n"
        "• поставь нас на одну фотографию\n"
    )

def banana_card_text(s: Dict[str, Any]) -> str:
    n = len(s.get("banana_images") or [])
    prompt = (s.get("last_prompt") or "—").strip()
    lines = [
        "🍌 *Карточка Banana*",
        f"🧩 Фото: *{n}/4*  •  Промпт: *{'есть' if s.get('last_prompt') else 'нет'}*",
        "",
        "🖊️ *Промпт:*",
        f"`{prompt}`",
        "",
        banana_examples_block()
    ]
    return "\n".join(lines)

def banana_kb() -> InlineKeyboardMarkup:
    rows = [
        [InlineKeyboardButton("➕ Добавить ещё фото", callback_data="banana:add_more")],
        [InlineKeyboardButton("🧹 Очистить фото", callback_data="banana:reset_imgs")],
        [InlineKeyboardButton("✍️ Изменить промпт", callback_data="banana:edit_prompt")],
        [InlineKeyboardButton("🚀 Начать генерацию Banana", callback_data="banana:start")],
        [InlineKeyboardButton("⬅️ Назад", callback_data="back")],
    ]
    return InlineKeyboardMarkup(rows)

# --------- VEO Card ----------
def veo_card_text(s: Dict[str, Any]) -> str:
    prompt = (s.get("last_prompt") or "—").strip()
    img = "есть" if s.get("last_image_url") else "нет"
    return (
        "🟦 *Карточка VEO*\n"
        f"• Формат: *{s.get('aspect') or '16:9'}*\n"
        f"• Модель: *{'Veo Quality' if s.get('model')=='veo3' else 'Veo Fast'}*\n"
        f"• Фото-референс: *{img}*\n\n"
        "🖊️ *Промпт:*\n"
        f"`{prompt}`"
    )

def veo_kb(s: Dict[str, Any]) -> InlineKeyboardMarkup:
    aspect = s.get("aspect") or "16:9"
    model = s.get("model") or "veo3_fast"
    ar16 = "✅" if aspect == "16:9" else ""
    ar916 = "✅" if aspect == "9:16" else ""
    fast = "✅" if model != "veo3" else ""
    qual = "✅" if model == "veo3" else ""
    rows = [
        [InlineKeyboardButton("🖼 Добавить/Удалить референс", callback_data="veo:clear_img")],
        [InlineKeyboardButton(f"16:9 {ar16}", callback_data="veo:set_ar:16:9"),
         InlineKeyboardButton(f"9:16 {ar916}", callback_data="veo:set_ar:9:16")],
        [InlineKeyboardButton(f"⚡ Fast {fast}", callback_data="veo:set_model:fast"),
         InlineKeyboardButton(f"💎 Quality {qual}", callback_data="veo:set_model:quality")],
        [InlineKeyboardButton("🚀 Сгенерировать", callback_data="veo:start")],
        [InlineKeyboardButton("⬅️ Назад", callback_data="back")],
    ]
    return InlineKeyboardMarkup(rows)

# ==========================
#   VEO
# ==========================
def _endpoint_cache_key(service: str, kind: str) -> str:
    return f"{service}:endpoint:{kind}"


def _remember_endpoint(service: str, kind: str, path: str):
    if not path:
        return
    global KIE_VEO_STATUS_PATH, KIE_VEO_1080_PATH, KIE_MJ_GENERATE, KIE_MJ_STATUS
    app_cache[_endpoint_cache_key(service, kind)] = path
    if service == "veo":
        if kind == "status":
            KIE_VEO_STATUS_PATH = path
        elif kind == "1080":
            KIE_VEO_1080_PATH = path
    elif service == "mj":
        if kind == "generate":
            KIE_MJ_GENERATE = path
        elif kind == "status":
            KIE_MJ_STATUS = path


def _endpoint_candidates(service: str, kind: str, base_paths: List[str]) -> List[str]:
    cached = app_cache.get(_endpoint_cache_key(service, kind))
    if cached:
        return _normalize_endpoint_values(cached, base_paths)
    return list(base_paths)

def _is_not_found_response(status: int, payload: Dict[str, Any]) -> bool:
    if status == 404:
        return True
    for key in ("code", "status"):
        val = payload.get(key)
        if isinstance(val, int) and val == 404:
            return True
        if isinstance(val, str) and val.strip() == "404":
            return True
    message = payload.get("message") or payload.get("error")
    if isinstance(message, str) and "not found" in message.lower():
        return True
    return False

def _kie_request_with_endpoint(
    service: str,
    kind: str,
    method: str,
    paths: List[str],
    *,
    request_id: Optional[str] = None,
    **kwargs: Any,
) -> Tuple[int, Dict[str, Any], str, str]:
    candidates = _endpoint_candidates(service, kind, paths)
    if not candidates:
        return 0, {"error": "no endpoint configured"}, request_id or "", ""

    current_request_id = request_id
    last_status = 0
    last_resp: Dict[str, Any] = {}
    last_req_id = request_id or ""
    last_path = candidates[0]

    for idx, path in enumerate(candidates):
        status, resp, req_id = _kie_request(
            method,
            path,
            request_id=current_request_id,
            **kwargs,
        )
        if current_request_id is None:
            current_request_id = req_id
        if not _is_not_found_response(status, resp):
            if idx > 0:
                kie_event(
                    "ENDPOINT_SWITCH",
                    service=service,
                    kind=kind,
                    method=method,
                    path=path,
                    attempts=idx + 1,
                )
            _remember_endpoint(service, kind, path)
            return status, resp, req_id, path
        if idx + 1 < len(candidates):
            kie_event(
                "ENDPOINT_FALLBACK",
                service=service,
                kind=kind,
                method=method,
                path=path,
                status=status,
                body_status=resp.get("status"),
                body_code=resp.get("code"),
            )
        last_status, last_resp, last_req_id, last_path = status, resp, req_id, path

    return last_status, last_resp, last_req_id, last_path

def _build_payload_for_veo(prompt: str, aspect: str, image_url: Optional[str], model_key: str) -> Dict[str, Any]:
    aspect_ratio = "9:16" if aspect == "9:16" else "16:9"
    model = "veo3" if model_key == "veo3" else "veo3_fast"
    payload: Dict[str, Any] = {
        "model": model,
        "prompt": prompt,
        "aspectRatio": aspect_ratio,
        "enableFallback": aspect == "16:9",
        "input": {
            "prompt": prompt,
            "aspect_ratio": aspect_ratio,
            "aspectRatio": aspect_ratio,
            "enable_fallback": aspect == "16:9",
        },
    }
    if image_url:
        payload["imageUrls"] = [image_url]
        payload["input"]["image_urls"] = [image_url]
    return payload

def submit_kie_veo(prompt: str, aspect: str, image_url: Optional[str], model_key: str) -> Tuple[bool, Optional[str], str]:
    payload = _build_payload_for_veo(prompt, aspect, image_url, model_key)
    status, resp, req_id = _kie_request("POST", KIE_VEO_GEN_PATH, json_payload=payload)
    code = _extract_response_code(resp, status)
    tid = _extract_task_id(resp)
    message = resp.get("msg") or resp.get("message")
    kie_event("SUBMIT", request_id=req_id, status=status, code=code, task_id=tid, message=message)
    if status == 200 and code == 200:
        if tid:
            _remember_kie_request_id(tid, req_id)
            return True, tid, "Задача создана."
        return False, None, "Ответ KIE без taskId."
    error_msg = message or resp.get("error") or str(resp)
    return False, None, f"Ошибка VEO: {error_msg}"

def get_kie_veo_status(task_id: str) -> Tuple[bool, Optional[int], Optional[str], Optional[str]]:
    req_id_hint = _get_kie_request_id(task_id)
    status, resp, req_id, path_used = _kie_request_with_endpoint(
        "veo",
        "status",
        "GET",
        KIE_VEO_STATUS_PATHS,
        params={"taskId": task_id},
        request_id=req_id_hint,
    )
    if not req_id_hint:
        _remember_kie_request_id(task_id, req_id)
    code = _extract_response_code(resp, status)
    data_raw = resp.get("data") or {}
    if isinstance(data_raw, str):
        try:
            data = json.loads(data_raw)
        except Exception:
            data = {"raw": data_raw}
    elif isinstance(data_raw, dict):
        data = data_raw
    else:
        data = {"value": data_raw}
    flag = _parse_success_flag(data)
    message = resp.get("msg") or resp.get("message")
    url = _extract_result_url(data)
    kie_event(
        "STATUS",
        request_id=req_id,
        task_id=task_id,
        status=status,
        code=code,
        flag=flag,
        has_url=bool(url),
        path=path_used,
    )
    if status == 200 and code == 200:
        return True, flag, message, url
    return False, None, f"Ошибка статуса VEO: {resp}", None


def fetch_1080p_result_url(task_id: str, index: Optional[int] = None) -> Tuple[Optional[str], Dict[str, Any]]:
    params: Dict[str, Any] = {"taskId": task_id}
    if index is not None:
        params["index"] = index

    url = join_url(KIE_BASE_URL, KIE_VEO_1080_PATH)
    meta: Dict[str, Any] = {"taskId": task_id, "index": index, "http_status": None, "code": None, "resultUrl": None}

    try:
        resp = KIE_1080_SESSION.get(url, params=params, timeout=120)
    except requests.RequestException as exc:
        meta.update({"error": str(exc)})
        kie_event("1080_FETCH_ERROR", **meta)
        return None, meta

    meta["http_status"] = resp.status_code
    try:
        payload = resp.json()
        if not isinstance(payload, dict):
            payload = {"data": payload}
    except ValueError:
        meta.update({"error": "non_json_response"})
        kie_event("1080_FETCH_PARSE", **meta)
        return None, meta

    data = payload.get("data") or {}
    if isinstance(data, dict):
        result_url = data.get("resultUrl") or data.get("result_url")
    else:
        result_url = None

    meta.update({
        "code": payload.get("code"),
        "message": payload.get("msg") or payload.get("message"),
        "resultUrl": result_url,
    })

    kie_event("1080_FETCH", **meta)
    if resp.status_code == 200 and payload.get("code") == 200 and isinstance(result_url, str) and result_url.startswith("http"):
        return result_url, meta
    return None, meta


def download_file(url: str) -> Path:
    tmp_path = Path(tempfile.gettempdir()) / f"{uuid.uuid4()}.mp4"
    with KIE_1080_SESSION.get(url, stream=True, timeout=600) as resp:
        resp.raise_for_status()
        with tmp_path.open("wb") as fh:
            for chunk in resp.iter_content(1024 * 1024):
                if chunk:
                    fh.write(chunk)
    return tmp_path


def probe_size(path: Path) -> Optional[Tuple[int, int]]:
    try:
        out = subprocess.check_output(
            [
                "ffprobe",
                "-v",
                "error",
                "-select_streams",
                "v:0",
                "-show_entries",
                "stream=width,height",
                "-of",
                "csv=p=0",
                str(path),
            ],
            text=True,
        ).strip()
        width, height = out.split(",")
        return int(width), int(height)
    except Exception:
        log.warning("ffprobe not available; skip size probe")
        return None


async def send_kie_1080p_to_tg(
    ctx: ContextTypes.DEFAULT_TYPE,
    chat_id: int,
    task_id: str,
    index: Optional[int],
    fallback_url: Optional[str],
    is_vertical: bool,
) -> bool:
    hd_url, meta = fetch_1080p_result_url(task_id, index)
    code_for_user = meta.get("code") or meta.get("http_status") or "n/a"

    if not hd_url:
        reason = meta.get("error") or meta.get("message")
        if reason:
            kie_event("1080_UNAVAILABLE", taskId=task_id, index=index, reason=reason, code=meta.get("code"), http_status=meta.get("http_status"))
        message = f"KIE не вернул 1080p: {code_for_user}"
        await ctx.bot.send_message(chat_id, f"ℹ️ {message}")
        if fallback_url:
            await ctx.bot.send_message(chat_id, f"🔗 Исходный URL: {fallback_url}")
        return False

    try:
        path = download_file(hd_url)
    except Exception as exc:
        kie_event("1080_DOWNLOAD_FAIL", taskId=task_id, index=index, error=str(exc))
        await ctx.bot.send_message(chat_id, "❌ Не удалось скачать 1080p видео.")
        if fallback_url:
            await ctx.bot.send_message(chat_id, f"🔗 Исходный URL: {fallback_url}")
        return False

    try:
        wh = probe_size(path)
        width, height = (wh if wh else (None, None))
        resolution = f"{width}x{height}" if width and height else None
        main
        kie_event(
            "1080_LOCAL",
            taskId=task_id,
            index=index,
            http_status=meta.get("http_status"),
            code=meta.get("code"),
            resultUrl=hd_url,
            local_path=str(path),
            resolution=resolution,
            width=width,
            height=height,
        )

        caption = (f"{width}×{height}" if width and height else "1080p")
        with path.open("rb") as fh:
            await ctx.bot.send_video(
                chat_id=chat_id,
                video=InputFile(fh, filename="veo_result_1080p.mp4"),
                supports_streaming=True,
                caption=caption,
            )

        if width and height:
            expected = (1080, 1920) if is_vertical else (1920, 1080)
            if (width, height) != expected:
                log.warning("KIE returned non-1080p (%s×%s), expected %s×%s", width, height, expected[0], expected[1])
                await ctx.bot.send_message(chat_id, "ℹ️ KIE вернул не 1080p. Проверим тариф/параметры.")
        return True
    finally:
        with suppress(Exception):
            path.unlink()


# ==========================
#   MJ
# ==========================
def _parse_status_code_value(value: Any, default: int) -> int:
    if value is None:
        return default
    if isinstance(value, bool):
        return 200 if value else 500
    if isinstance(value, (int, float)):
        try:
            return int(value)
        except (TypeError, ValueError):
            return default
    if isinstance(value, str):
        text = value.strip()
        if not text:
            return default
        try:
            return int(text)
        except ValueError:
            try:
                return int(float(text))
            except (TypeError, ValueError):
                pass
        lowered = text.lower()
        mapping = {
            "success": 200,
            "ok": 200,
            "succeeded": 200,
            "finished": 200,
            "done": 200,
            "pending": 102,
            "processing": 102,
            "queued": 102,
            "fail": 500,
            "failed": 500,
            "error": 500,
            "denied": 403,
            "forbidden": 403,
            "unauthorized": 401,
            "timeout": 504,
            "notfound": 404,
            "not_found": 404,
        }
        normalized = lowered.replace("-", "").replace("_", "")
        if normalized in mapping:
            return mapping[normalized]
        if lowered in mapping:
            return mapping[lowered]
        match = re.search(r"\d+", text)
        if match:
            try:
                return int(match.group(0))
            except ValueError:
                return default
    return default


def _extract_response_code(payload: Dict[str, Any], http_status: int) -> int:
    if not isinstance(payload, dict):
        return http_status
    for key in ("code", "statusCode", "status_code", "errorCode", "error_code", "resultCode"):
        if key in payload:
            return _parse_status_code_value(payload.get(key), http_status)
    status_val = payload.get("status")
    if isinstance(status_val, str):
        return _parse_status_code_value(status_val, http_status)
    return http_status


def _kie_error_message(status_code: int, j: Dict[str, Any]) -> str:
    code = _extract_response_code(j, status_code)
    msg = j.get("msg") or j.get("message") or j.get("error") or ""
    mapping = {
        400: "Неверный запрос.",
        401: "Доступ запрещён.",
        402: "Недостаточно кредитов.",
        404: "Задача не найдена.",
        422: "Запрос отклонён модерацией.",
        429: "Превышен лимит.",
        500: "Внутренняя ошибка KIE.",
        504: "Таймаут KIE.",
    }
    base = mapping.get(code, f"KIE code {code}.")
    return f"{base} {msg}".strip()

def mj_generate(prompt: str, aspect: str) -> Tuple[bool, Optional[str], str]:
    aspect_ratio = "9:16" if aspect == "9:16" else "16:9"
    payload = {
        "taskType": "mj_txt2img",
        "prompt": prompt,
        "speed": "fast",
        "aspectRatio": aspect_ratio,
        "version": "7",
        "enableTranslation": True,
        "input": {
            "prompt": prompt,
            "aspectRatio": aspect_ratio,
            "aspect_ratio": aspect_ratio,
        },
    }
    status, resp, req_id, path_used = _kie_request_with_endpoint(
        "mj",
        "generate",
        "POST",
        KIE_MJ_GENERATE_PATHS,
        json_payload=payload,
    )
    code = _extract_response_code(resp, status)
    tid = _extract_task_id(resp)
    kie_event(
        "MJ_SUBMIT",
        request_id=req_id,
        status=status,
        code=code,
        task_id=tid,
        aspect=aspect_ratio,
        path=path_used,
    )
    if status == 200 and code == 200:
        if tid:
            return True, tid, "MJ задача создана."
        return False, None, "Ответ MJ без taskId."
    return False, None, _kie_error_message(status, resp)

def mj_status(task_id: str) -> Tuple[bool, Optional[int], Optional[Dict[str, Any]]]:
    status, resp, req_id, path_used = _kie_request_with_endpoint(
        "mj",
        "status",
        "GET",
        KIE_MJ_STATUS_PATHS,
        params={"taskId": task_id},
    )
    code = _extract_response_code(resp, status)
    raw_data = resp.get("data")
    if isinstance(raw_data, str):
        try:
            parsed = json.loads(raw_data)
            data = parsed if isinstance(parsed, dict) else {"value": parsed}
        except Exception:
            data = {"raw": raw_data}
    elif isinstance(raw_data, dict):
        data = raw_data
    elif isinstance(raw_data, list):
        data = next((item for item in raw_data if isinstance(item, dict)), None)
        if data is None:
            data = {"value": raw_data}
    else:
        data = None
    flag = _parse_success_flag(data) if isinstance(data, dict) else None
    not_found = _is_not_found_response(status, resp)
    if not_found:
        flag = 0
    kie_event(
        "MJ_STATUS",
        request_id=req_id,
        task_id=task_id,
        status=status,
        code=code,
        flag=flag,
        path=path_used,
        not_found=not_found,
    )
    if not_found:
        return True, 0, None
    if status == 200 and code == 200:
        return True, flag, data if isinstance(data, dict) else None
    return False, None, None

def _extract_mj_image_urls(status_data: Dict[str, Any]) -> List[str]:
    res: List[str] = []
    seen: set[str] = set()

    def _add_from(value: Any) -> None:
        for url in _coerce_url_list(value):
            if url not in seen:
                seen.add(url)
                res.append(url)

    direct_keys = (
        "imageUrls",
        "imageUrl",
        "imageUrlList",
        "image_url",
        "image_urls",
        "resultUrls",
        "resultUrl",
        "urls",
    )
    for key in direct_keys:
        if key in status_data:
            _add_from(status_data.get(key))

    for meta_key in ("resultInfoJson", "resultInfo", "resultJson"):
        raw = status_data.get(meta_key)
        if not raw:
            continue
        parsed: Any = raw
        if isinstance(raw, str):
            try:
                parsed = json.loads(raw)
            except Exception:
                continue
        if isinstance(parsed, dict):
            for key in direct_keys:
                if key in parsed:
                    _add_from(parsed.get(key))
        elif isinstance(parsed, list):
            for item in parsed:
                if isinstance(item, dict):
                    for key in direct_keys:
                        if key in item:
                            _add_from(item.get(key))

    return res

def _mj_should_retry(msg: Optional[str]) -> bool:
    if not msg: return False
    m = msg.lower()
    retry_tokens = (
        "no response from midjourney official website",
        "timeout",
        "server error",
        "timed out",
        "gateway",
        "504",
    )
    return any(token in m for token in retry_tokens)

# ==========================
#   VEO polling
# ==========================
async def poll_veo_and_send(chat_id: int, task_id: str, gen_id: str, ctx: ContextTypes.DEFAULT_TYPE):
    s = state(ctx)
    start_ts = time.time()
    price = TOKEN_COSTS['veo_quality'] if s.get('model') == 'veo3' else TOKEN_COSTS['veo_fast']
    op_key = s.get("active_generation_op")

    def _refund(reason_tag: str, message: Optional[str] = None) -> None:
        meta: Dict[str, Any] = {"reason": reason_tag}
        if message:
            meta["message"] = message
        refund_op_id = f"refund:{task_id}:{reason_tag}"
        try:
            credit_tokens(ctx, price, "veo_refund", refund_op_id, meta)
        except Exception as exc:
            log.exception("VEO refund %s failed: %s", reason_tag, exc)

    try:
        while True:
            if s.get("generation_id") != gen_id: return
            ok, flag, msg, res_url = await asyncio.to_thread(get_kie_veo_status, task_id)
            if not ok:
                _refund("status_error", msg)
                await ctx.bot.send_message(chat_id, f"❌ Ошибка статуса VEO. 💎 Токены возвращены.\n{msg or ''}")
                break
            if isinstance(res_url, str) and res_url.startswith("http"):
                # 🔄 освежаем ссылку непосредственно перед отправкой
                final_url = res_url
                if (s.get("aspect") or "16:9") == "9:16":
                    ok_r2, _, _, u2 = await asyncio.to_thread(get_kie_veo_status, task_id)
                    if ok_r2 and isinstance(u2, str) and u2.startswith("http"):
                        final_url = u2

                kie_event(
                    "FINAL_URL",
                    request_id=_get_kie_request_id(task_id),
                    task_id=task_id,
                    final_url=final_url,
                )
                await ctx.bot.send_message(chat_id, "🎞️ Рендер завершён — отправляю файл…")
                await send_kie_1080p_to_tg(
                    ctx,
                    chat_id,
                    task_id,
                    index=None,
                    fallback_url=final_url,
                    is_vertical=(s.get("aspect") == "9:16"),
                )
                await ctx.bot.send_message(chat_id, "✅ *Готово!*", parse_mode=ParseMode.MARKDOWN,
                    reply_markup=InlineKeyboardMarkup([[InlineKeyboardButton("🚀 Сгенерировать ещё видео", callback_data="start_new_cycle")]]))
                break
            if flag in (2, 3):
                _refund("no_url", msg)
                await ctx.bot.send_message(chat_id, f"❌ KIE не вернул ссылку на видео. 💎 Токены возвращены.\n{msg or ''}")
                break
            if (time.time() - start_ts) > POLL_TIMEOUT_SECS:
                _refund("timeout")
                await ctx.bot.send_message(chat_id, "⌛ Превышено время ожидания VEO. 💎 Токены возвращены.")
                break
            await asyncio.sleep(POLL_INTERVAL_SECS)
    except Exception as e:
        log.exception("VEO poll crash: %s", e)
        _refund("exception", str(e))
        try: await ctx.bot.send_message(chat_id, "💥 Внутренняя ошибка при опросе VEO. 💎 Токены возвращены.")
        except Exception: pass
    finally:
        if s.get("generation_id") == gen_id:
            s["generating"] = False
            s["generation_id"] = None
        if op_key:
            _clear_operation(ctx, op_key)
        s.pop("active_generation_op", None)
        _clear_kie_request_id(task_id)

# ==========================
#   MJ poll (1 авторетрай)
# ==========================
async def poll_mj_and_send_photos(chat_id: int, task_id: str, ctx: ContextTypes.DEFAULT_TYPE,
                                  prompt: str, aspect: str) -> None:
    price = TOKEN_COSTS["mj"]
    start_ts = time.time()
    delay = 12
    max_wait = 12 * 60
    retried = False
    success = False
    aspect_ratio = "9:16" if aspect == "9:16" else "16:9"
    prompt_for_retry = (prompt or "").strip()
    s = state(ctx)
    s["last_mj_task_id"] = task_id

    op_key = s.get("mj_active_op_key")

    def _refund(reason_tag: str, message: Optional[str] = None) -> None:
        meta: Dict[str, Any] = {"reason": reason_tag}
        if message:
            meta["message"] = message
        refund_op_id = f"refund:{task_id}:{reason_tag}"
        try:
            credit_tokens(ctx, price, "mj_refund", refund_op_id, meta)
        except Exception as exc:
            log.exception("MJ refund %s failed: %s", reason_tag, exc)

    try:
        while True:
            ok, flag, data = await asyncio.to_thread(mj_status, task_id)
            if not ok:
                _refund("status_error")
                await ctx.bot.send_message(chat_id, "❌ MJ: сервис недоступен. 💎 Токены возвращены.")
                return
            if flag == 0:
                if time.time() - start_ts > max_wait:
                    _refund("timeout")
                    await ctx.bot.send_message(chat_id, "⌛ MJ долго отвечает. 💎 Токены возвращены.")
                    return
                await asyncio.sleep(delay)
                delay = min(delay + 6, 30)
                continue
            if flag in (2, 3) or flag is None:
                err_info = None
                if isinstance(data, dict):
                    err_info = (
                        data.get("errorMessage")
                        or data.get("error_message")
                        or data.get("message")
                        or data.get("reason")
                    )
                if isinstance(err_info, str):
                    err = err_info.strip() or "No response from MidJourney Official Website after multiple attempts."
                else:
                    err = "No response from MidJourney Official Website after multiple attempts."
                if (not retried) and prompt_for_retry and _mj_should_retry(err):
                    retried = True
                    await ctx.bot.send_message(chat_id, "🔁 MJ подвис. Перезапускаю задачу бесплатно…")
                    ok2, new_tid, msg2 = await asyncio.to_thread(mj_generate, prompt_for_retry, aspect_ratio)
                    event("MJ_RETRY_SUBMIT", ok=ok2, task_id=new_tid, msg=msg2)
                    if ok2 and new_tid:
                        task_id = new_tid
                        s["last_mj_task_id"] = new_tid
                        start_ts = time.time()
                        delay = 12
                        continue
                _refund("error", err)
                await ctx.bot.send_message(chat_id, f"❌ MJ: {err}\n💎 Токены возвращены.")
                return
            if flag == 1:
                payload = data or {}
                url = _extract_result_url(payload)
                if not url:
                    urls = _extract_mj_image_urls(payload)
                    url = urls[0] if urls else None
                if not url:
                    _refund("empty")
                    await ctx.bot.send_message(chat_id, "⚠️ MJ вернул пустой результат. 💎 Токены возвращены.")
                    return
                base_prompt = re.sub(r"\s+", " ", prompt_for_retry).strip()
                snippet = base_prompt[:100] if base_prompt else ""
                if not snippet:
                    snippet = "—"
                caption = "\n".join([
                    "🖼 Midjourney",
                    f"• Формат: {aspect_ratio}",
                    f'• Промпт: "{snippet}"',
                ])
                keyboard = InlineKeyboardMarkup([
                    [InlineKeyboardButton("Открыть", url=url)],
                    [InlineKeyboardButton("Повторить", callback_data="mj:repeat")],
                    [InlineKeyboardButton("Назад в меню", callback_data="back")],
                ])
                try:
                    await ctx.bot.send_photo(chat_id=chat_id, photo=url, caption=caption, reply_markup=keyboard)
                except Exception as e:
                    log.warning("MJ send_photo failed: %s", e)
                    try:
                        await ctx.bot.send_message(chat_id, caption + f"\n{url}", reply_markup=keyboard)
                    except Exception as e2:
                        log.warning("MJ send_message fallback failed: %s", e2)
                success = True
                return
    except Exception as e:
        log.exception("MJ poll crash: %s", e)
        _refund("exception", str(e))
        try: await ctx.bot.send_message(chat_id, "💥 Внутренняя ошибка MJ. 💎 Токены возвращены.")
        except Exception: pass
    finally:
        s = state(ctx)
        s["mj_generating"] = False
        s["last_mj_task_id"] = None
        s["mj_last_wait_ts"] = 0.0
        s["last_prompt"] = None
        mid = s.get("last_mj_msg_id")
        if mid:
            final_text = "✅ Midjourney: изображение обработано." if success else "ℹ️ Midjourney: поток завершён."
            try: await ctx.bot.edit_message_text(chat_id=chat_id, message_id=mid, text=final_text, reply_markup=None)
            except Exception: pass
            s["last_mj_msg_id"] = None
        if op_key:
            _clear_operation(ctx, op_key)
        s.pop("mj_active_op_key", None)

# ==========================
#   Handlers
# ==========================
def stars_topup_kb() -> InlineKeyboardMarkup:
    rows: List[List[InlineKeyboardButton]] = []
    packs = [
        (50, 50, 0),
        (100, 110, 10),
        (200, 220, 20),
        (300, 330, 30),
        (400, 440, 40),
        (500, 550, 50),
    ]
    for stars, tokens, bonus in packs:
        cap = f"⭐ {stars} → 💎 {tokens}" + (f" +{bonus}💎 бонус" if bonus else "")
        rows.append([InlineKeyboardButton(cap, callback_data=f"buy:stars:{stars}:{tokens}")])
    rows.append([InlineKeyboardButton("🛒 Где купить Stars", url=STARS_BUY_URL)])
    rows.append([InlineKeyboardButton("⬅️ Назад", callback_data="back")])
    return InlineKeyboardMarkup(rows)

async def start(update: Update, ctx: ContextTypes.DEFAULT_TYPE):
    s = state(ctx); s.update({**DEFAULT_STATE})
    uid = update.effective_user.id

    try:
        bonus_result = ledger_storage.grant_signup_bonus(uid, 10)
        _set_cached_balance(ctx, bonus_result.balance)
        if bonus_result.applied:
            await update.message.reply_text("🎁 Добро пожаловать! Начислил +10💎 на баланс.")
    except Exception as exc:
        log.exception("Signup bonus failed for %s: %s", uid, exc)

    await update.message.reply_text(
        render_welcome_for(uid, ctx),
        parse_mode=ParseMode.MARKDOWN,
        reply_markup=main_menu_kb(),
    )

async def topup(update: Update, ctx: ContextTypes.DEFAULT_TYPE):
    await update.message.reply_text(
        "💳 Пополнение через *Telegram Stars*.\nЕсли звёзд не хватает — купите в официальном боте:",
        parse_mode=ParseMode.MARKDOWN, reply_markup=stars_topup_kb()
    )


<<<<<<< HEAD
async def balance_command(update: Update, ctx: ContextTypes.DEFAULT_TYPE):
    balance = get_user_balance_value(ctx, force_refresh=True)
    await update.message.reply_text(f"💎 Ваш баланс: {balance} 💎")


async def balance_recalc(update: Update, ctx: ContextTypes.DEFAULT_TYPE):
    uid = update.effective_user.id
    try:
        result = ledger_storage.recalc_user_balance(uid)
        _set_cached_balance(ctx, result.calculated)
    except Exception as exc:
        log.exception("Balance recalc failed for %s: %s", uid, exc)
        await update.message.reply_text("⚠️ Не удалось пересчитать баланс. Попробуйте позже.")
        return
    if result.updated:
        await update.message.reply_text(
            f"♻️ Баланс обновлён: было {result.previous} 💎 → стало {result.calculated} 💎"
        )
    else:
        await update.message.reply_text(f"✅ Баланс актуален: {result.calculated} 💎")
=======
async def prompt_master_command(update: Update, ctx: ContextTypes.DEFAULT_TYPE):
    activate_prompt_master_mode(ctx)
    msg = update.message
    if msg:
        await msg.reply_text(PROMPT_MASTER_HINT)
        return
    chat = update.effective_chat
    if chat:
        await ctx.bot.send_message(chat_id=chat.id, text=PROMPT_MASTER_HINT)

>>>>>>> 23d17c9c

async def health(update: Update, ctx: ContextTypes.DEFAULT_TYPE):
    parts = [
        f"PTB: `{getattr(_tg, '__version__', 'unknown')}`" if _tg else "PTB: `unknown`",
        f"KIEBASEURL: `{KIE_BASE_URL}`",
        f"OPENAI: `{'set' if OPENAI_API_KEY else 'missing'}`",
        f"KIE: `{'set' if KIE_API_KEY else 'missing'}`",
        f"REDIS: `{'on' if REDIS_URL else 'off'}`",
        f"FFMPEG: `{FFMPEG_BIN}`",
    ]
    parts.append(f"DB: `{'ok' if ledger_storage.ping() else 'error'}`")
    lock_status = "disabled"
    if runner_lock_state.get("enabled"):
        lock_status = "owned" if runner_lock_state.get("owned") else "free"
    lock_payload: Dict[str, Any] = {"ok": True, "lock": lock_status}
    if runner_lock_state.get("heartbeat_at"):
        lock_payload["hb"] = runner_lock_state.get("heartbeat_at")
    parts.append(f"LOCK: `{json.dumps(lock_payload, ensure_ascii=False)}`")
    await update.message.reply_text("🩺 *Health*\n" + "\n".join(parts), parse_mode=ParseMode.MARKDOWN)

async def error_handler(update: Optional[Update], context: ContextTypes.DEFAULT_TYPE):
    log.exception("Unhandled error: %s", context.error)
    try:
        if update and update.effective_chat:
            await context.bot.send_message(update.effective_chat.id, "⚠️ Системная ошибка. Попробуйте ещё раз.")
    except Exception:
        pass

async def show_or_update_banana_card(chat_id: int, ctx: ContextTypes.DEFAULT_TYPE):
    s = state(ctx)
    text = banana_card_text(s)
    kb = banana_kb()
    mid = s.get("last_ui_msg_id_banana")
    try:
        if mid:
            await ctx.bot.edit_message_text(chat_id=chat_id, message_id=mid, text=text,
                                            parse_mode=ParseMode.MARKDOWN, reply_markup=kb, disable_web_page_preview=True)
        else:
            m = await ctx.bot.send_message(chat_id, text, parse_mode=ParseMode.MARKDOWN, reply_markup=kb, disable_web_page_preview=True)
            s["last_ui_msg_id_banana"] = m.message_id
    except Exception as e:
        log.warning("banana card edit/send failed: %s", e)

async def show_or_update_veo_card(chat_id: int, ctx: ContextTypes.DEFAULT_TYPE):
    s = state(ctx)
    text = veo_card_text(s)
    kb = veo_kb(s)
    mid = s.get("last_ui_msg_id")
    try:
        if mid:
            await ctx.bot.edit_message_text(chat_id=chat_id, message_id=mid, text=text,
                                            parse_mode=ParseMode.MARKDOWN, reply_markup=kb, disable_web_page_preview=True)
        else:
            m = await ctx.bot.send_message(chat_id, text, parse_mode=ParseMode.MARKDOWN, reply_markup=kb, disable_web_page_preview=True)
            s["last_ui_msg_id"] = m.message_id
    except Exception as e:
        log.warning("veo card edit/send failed: %s", e)

async def on_callback(update: Update, ctx: ContextTypes.DEFAULT_TYPE):
    q = update.callback_query; data = (q.data or "").strip()
    await q.answer()
    s = state(ctx)

    if data == "promo_open":
        if not PROMO_ENABLED:
            await q.message.reply_text("🎟️ Промокоды временно отключены.")
            return
        s["mode"] = "promo"
        await q.message.reply_text("🎟️ Введите промокод одним сообщением:"); return

    if data == "faq":
        await q.message.reply_text(
            "📘 *FAQ*\n"
            "— *Как начать с VEO?*\n"
            "1) Выберите «Veo Fast» или «Veo Quality». 2) Пришлите идею текстом и/или фото. "
            "3) Карточка откроется автоматически — проверьте параметры и жмите «🚀 Сгенерировать».\n\n"
            "— *Fast vs Quality?* Fast — быстрее и дешевле. Quality — дольше, но лучше детализация. Оба: 16:9 и 9:16.\n\n"
            "— *Форматы VEO?* 16:9 и 9:16. Для 16:9 стараемся получить 1080p; вертикаль нормализуется локально для Telegram.\n\n"
            "— *MJ:* 16:9 или 9:16, цена 10💎. Один бесплатный перезапуск при сетевой ошибке. На выходе одно изображение.\n\n"
            "— *Banana:* до 4 фото, затем текст — что поменять (фон, одежда, макияж, удаление объектов, объединение людей).\n\n"
            "— *Время ожидания:* VEO 2–10 мин, MJ 1–3 мин, Banana 1–5 мин (может быть дольше при нагрузке).\n\n"
            "— *Токены/возвраты:* списываются при старте; при ошибке/таймауте бот автоматически возвращает 💎.\n\n"
            f"— *Пополнение:* через Stars в меню. Где купить: {STARS_BUY_URL}\n"
            "— *Примеры и идеи:* кнопка «Канал с промптами».",
            parse_mode=ParseMode.MARKDOWN, reply_markup=main_menu_kb()
        ); return

    if data == "back":
        s.update({**DEFAULT_STATE})
        await q.message.reply_text("🏠 Главное меню:", reply_markup=main_menu_kb()); return

    if data == "start_new_cycle":
        s.update({**DEFAULT_STATE})
        await q.message.reply_text("Выберите режим:", reply_markup=main_menu_kb()); return

    if data == "topup_open":
        await q.message.reply_text("💳 Выберите пакет Stars ниже:", reply_markup=stars_topup_kb()); return

    # Покупка
    if data.startswith("buy:stars:"):
        _, _, stars_str, tokens_str = data.split(":")
        stars = int(stars_str); tokens = int(tokens_str)
        title = f"{stars}⭐ → {tokens}💎"
        payload = json.dumps({"kind": "stars_pack", "stars": stars, "tokens": tokens})
        try:
            await ctx.bot.send_invoice(
                chat_id=update.effective_chat.id,
                title=title,
                description="Пакет пополнения токенов",
                payload=payload,
                provider_token="",
                currency="XTR",
                prices=[LabeledPrice(label=title, amount=stars)],
            )
        except Exception as e:
            event("STARS_INVOICE_ERR", err=str(e))
            await q.message.reply_text(
                f"Если счёт не открылся — активируйте Stars и попробуйте снова, или купите в {STARS_BUY_URL}.",
                reply_markup=stars_topup_kb()
            )
        return

    # Режимы
    if data.startswith("mode:"):
        selected_mode = data.split(":", 1)[1]
        if selected_mode == "prompt_master":
            activate_prompt_master_mode(ctx)
            await q.message.reply_text(PROMPT_MASTER_HINT)
            return
        s["mode"] = selected_mode
        if selected_mode in ("veo_text_fast", "veo_text_quality"):
            s["aspect"] = "16:9"; s["model"] = "veo3_fast" if selected_mode.endswith("fast") else "veo3"
            await show_or_update_veo_card(update.effective_chat.id, ctx)
            await q.message.reply_text("✍️ Пришлите текст идеи и/или фото-референс — карточка обновится автоматически.")
            return
        if selected_mode == "veo_photo":
            s["aspect"] = "9:16"; s["model"] = "veo3_fast"
            await show_or_update_veo_card(update.effective_chat.id, ctx)
            await q.message.reply_text("📸 Пришлите фото (подпись-промпт — по желанию). Карточка обновится автоматически.")
            return
        if selected_mode == "chat":
            await q.message.reply_text("💬 Чат активен. Напишите сообщение."); return
        if selected_mode == "mj_txt":
            s["aspect"] = "9:16" if s.get("aspect") == "9:16" else "16:9"
            s["last_prompt"] = None
            s["mj_generating"] = False
            s["mj_last_wait_ts"] = 0.0
            s["last_mj_task_id"] = None
            mid = s.get("last_mj_msg_id")
            if mid:
                try: await ctx.bot.delete_message(update.effective_chat.id, mid)
                except Exception: pass
            s["last_mj_msg_id"] = None
            await show_mj_format_card(update.effective_chat.id, ctx)
            return
        if selected_mode == "banana":
            s["banana_images"] = []; s["last_prompt"] = None
            await q.message.reply_text("🍌 Banana включён\nСначала пришлите до *4 фото* (можно по одному). Когда будут готовы — пришлите *текст-промпт*, что изменить.", parse_mode=ParseMode.MARKDOWN)
            await show_or_update_banana_card(update.effective_chat.id, ctx); return

    if data.startswith("mj:"):
        chat = update.effective_chat
        if not chat:
            return
        parts = data.split(":", 2)
        action = parts[1] if len(parts) > 1 else ""
        payload = parts[2] if len(parts) > 2 else ""
        chat_id = chat.id
        current_aspect = "9:16" if s.get("aspect") == "9:16" else "16:9"

        if action == "aspect":
            if s.get("mj_generating"):
                await q.message.reply_text("⏳ Дождитесь завершения текущей генерации."); return
            new_aspect = "9:16" if payload == "9:16" else "16:9"
            s["aspect"] = new_aspect
            s["last_prompt"] = None
            await show_mj_prompt_card(chat_id, ctx)
            return

        if action == "change_format":
            if s.get("mj_generating"):
                await q.message.reply_text("⏳ Дождитесь завершения текущей генерации."); return
            await show_mj_format_card(chat_id, ctx)
            return

        if action == "cancel":
            s["mode"] = None
            s["last_prompt"] = None
            s["mj_generating"] = False
            s["last_mj_task_id"] = None
            s["mj_last_wait_ts"] = 0.0
            mid = s.get("last_mj_msg_id")
            if mid:
                try: await ctx.bot.edit_message_text(chat_id=chat_id, message_id=mid, text="❌ Midjourney отменён.", reply_markup=None)
                except Exception: pass
            s["last_mj_msg_id"] = None
            await q.message.reply_text("🏠 Главное меню:", reply_markup=main_menu_kb()); return

        if action == "confirm":
            if s.get("mj_generating"):
                await q.message.reply_text("⏳ Уже идёт генерация. Дождитесь результата."); return
            prompt = (s.get("last_prompt") or "").strip()
            if not prompt:
                await q.message.reply_text("❌ Промпт не найден, отправьте текст и повторите."); return
            price = TOKEN_COSTS['mj']
            aspect_value = "9:16" if s.get("aspect") == "9:16" else "16:9"
            fingerprint = _make_fingerprint({"prompt": prompt, "aspect": aspect_value})
            op_key = f"mj:{fingerprint}"
            op_id, _ = _ensure_operation(ctx, op_key)
            status, rest, _ = try_charge(
                ctx,
                price,
                "mj_charge",
                op_id,
                {"prompt": _short_prompt(prompt, 160), "aspect": aspect_value},
            )
            if status == "insufficient":
                _clear_operation(ctx, op_key)
                await q.message.reply_text(
                    f"💎 Недостаточно токенов: нужно {price}, на балансе {rest}.",
                    reply_markup=stars_topup_kb(),
                );
                return
            if status == "duplicate":
                await q.message.reply_text("⏳ Уже выполняю этот промпт. Дождитесь результата.")
                return
            await q.message.reply_text("✅ Промпт принят.")
            s["mj_generating"] = True
            s["mj_last_wait_ts"] = time.time()
            await show_mj_generating_card(chat_id, ctx, prompt, aspect_value)
            ok, task_id, msg = await asyncio.to_thread(mj_generate, prompt, aspect_value)
            event("MJ_SUBMIT_RESP", ok=ok, task_id=task_id, msg=msg)
            if not ok or not task_id:
                refund_id = f"refund:{op_id}:submit"
                try:
                    credit_tokens(
                        ctx,
                        price,
                        "mj_refund",
                        refund_id,
                        {"reason": "submit_failed", "message": msg},
                    )
                except Exception as exc:
                    log.exception("MJ submit refund failed for %s: %s", update.effective_user.id, exc)
                _clear_operation(ctx, op_key)
                s["mj_generating"] = False
                s["last_mj_task_id"] = None
                s["mj_last_wait_ts"] = 0.0
                await q.message.reply_text(f"❌ Не удалось создать MJ-задачу: {msg}\n💎 Токены возвращены.")
                await show_mj_prompt_card(chat_id, ctx)
                return
            final_op_id = f"gen:{task_id}"
            if not rename_operation(op_id, final_op_id, {"task_id": task_id}):
                log.warning("Failed to rename MJ op %s -> %s", op_id, final_op_id)
            _update_operation(ctx, op_key, op_id=final_op_id, task_id=task_id, price=price)
            s["mj_active_op_key"] = op_key
            s["last_mj_task_id"] = task_id
            asyncio.create_task(poll_mj_and_send_photos(chat_id, task_id, ctx, prompt, aspect_value))
            return

        if action == "repeat":
            if s.get("mj_generating"):
                await q.message.reply_text("⏳ Уже идёт генерация. Дождитесь результата."); return
            s["mode"] = "mj_txt"
            s["last_prompt"] = None
            s["mj_generating"] = False
            s["mj_last_wait_ts"] = 0.0
            s["last_mj_task_id"] = None
            await show_mj_prompt_card(chat_id, ctx)
            await q.message.reply_text("✍️ Пришлите новый промпт для Midjourney.")
            return

        return

    # Banana callbacks
    if data.startswith("banana:"):
        act = data.split(":",1)[1]
        if act == "add_more":
            await q.message.reply_text("➕ Пришлите ещё фото (всего до 4)."); return
        if act == "reset_imgs":
            s["banana_images"] = []
            await q.message.reply_text("🧹 Фото очищены."); await show_or_update_banana_card(update.effective_chat.id, ctx); return
        if act == "edit_prompt":
            await q.message.reply_text("✍️ Пришлите новый промпт для Banana."); return
        if act == "start":
            imgs = s.get("banana_images") or []
            prompt = (s.get("last_prompt") or "").strip()
            if not imgs:   await q.message.reply_text("⚠️ Сначала добавьте хотя бы одно фото."); return
            if not prompt: await q.message.reply_text("⚠️ Добавьте текст-промпт (что изменить)."); return
            price = TOKEN_COSTS['banana']
            fingerprint = _make_fingerprint({"prompt": prompt, "images": imgs})
            op_key = f"banana:{fingerprint}"
            op_id, _ = _ensure_operation(ctx, op_key)
            status, rest, _ = try_charge(
                ctx,
                price,
                "banana_charge",
                op_id,
                {"prompt": _short_prompt(prompt, 160), "images": len(imgs)},
            )
            if status == "insufficient":
                _clear_operation(ctx, op_key)
                await q.message.reply_text(
                    f"💎 Недостаточно токенов: нужно {price}, на балансе {rest}.",
                    reply_markup=stars_topup_kb(),
                );
                return
            if status == "duplicate":
                await q.message.reply_text("⏳ Уже обрабатываю предыдущий запрос Banana. Дождитесь результата.")
                return
            await q.message.reply_text("🍌 Запускаю Banana…")
            s["banana_active_op_key"] = op_key
            asyncio.create_task(_banana_run_and_send(update.effective_chat.id, ctx, imgs, prompt, op_key, op_id, price)); return

    # -------- VEO card actions --------
    if data.startswith("veo:set_ar:"):
        s["aspect"] = "9:16" if data.endswith("9:16") else "16:9"
        await show_or_update_veo_card(update.effective_chat.id, ctx); return
    if data.startswith("veo:set_model:"):
        s["model"] = "veo3_fast" if data.endswith("fast") else "veo3"
        await show_or_update_veo_card(update.effective_chat.id, ctx); return
    if data == "veo:clear_img":
        s["last_image_url"] = None
        await show_or_update_veo_card(update.effective_chat.id, ctx); return
    if data == "veo:start":
        prompt = (s.get("last_prompt") or "").strip()
        if not prompt:
            await q.message.reply_text("⚠️ Сначала пришлите текстовый промпт."); return
        price = TOKEN_COSTS['veo_quality'] if s.get('model') == 'veo3' else TOKEN_COSTS['veo_fast']
        uid = update.effective_user.id
        fingerprint = _make_fingerprint({
            "prompt": prompt,
            "image": s.get("last_image_url"),
            "aspect": s.get("aspect"),
            "model": s.get("model"),
        })
        op_key = f"veo:{fingerprint}"
        op_id, _ = _ensure_operation(ctx, op_key)
        meta = {
            "prompt": _short_prompt(prompt, 160),
            "aspect": s.get("aspect") or "16:9",
            "model": s.get("model") or "veo3_fast",
        }
        status, rest, _ = try_charge(ctx, price, "veo_charge", op_id, meta)
        if status == "insufficient":
            _clear_operation(ctx, op_key)
            await q.message.reply_text(
                f"💎 Недостаточно токенов: нужно {price}, на балансе {rest}.",
                reply_markup=stars_topup_kb(),
            );
            return
        if status == "duplicate":
            await q.message.reply_text("⏳ Уже выполняю предыдущий запрос. Дождитесь результата.")
            return
        await q.message.reply_text("🎬 Отправляю задачу в VEO…")
        ok, task_id, msg = await asyncio.to_thread(
            submit_kie_veo,
            prompt,
            (s.get("aspect") or "16:9"),
            s.get("last_image_url"),
            s.get("model") or "veo3_fast",
        )
        if not ok or not task_id:
            refund_id = f"refund:{op_id}:submit"
            try:
                credit_tokens(
                    ctx,
                    price,
                    "veo_refund",
                    refund_id,
                    {"reason": "submit_failed", "message": msg},
                )
            except Exception as exc:
                log.exception("VEO submit refund failed for %s: %s", uid, exc)
            _clear_operation(ctx, op_key)
            await q.message.reply_text(
                f"❌ Не удалось создать VEO-задачу: {msg}\n💎 Токены возвращены.",
            )
            return
        final_op_id = f"gen:{task_id}"
        if not rename_operation(op_id, final_op_id, {"task_id": task_id}):
            log.warning("Failed to rename ledger op %s -> %s", op_id, final_op_id)
        _update_operation(ctx, op_key, op_id=final_op_id, task_id=task_id, price=price)
        s["active_generation_op"] = op_key
        gen_id = uuid.uuid4().hex
        s["generating"] = True; s["generation_id"] = gen_id; s["last_task_id"] = task_id
        await q.message.reply_text(f"🆔 VEO taskId: `{task_id}`\n🎞 Рендер начат — вернусь с готовым видео.", parse_mode=ParseMode.MARKDOWN)
        asyncio.create_task(poll_veo_and_send(update.effective_chat.id, task_id, gen_id, ctx)); return

async def on_text(update: Update, ctx: ContextTypes.DEFAULT_TYPE):
    s = state(ctx)
    text = (update.message.text or "").strip()
    mode = s.get("mode")

    if mode == MODE_PROMPTMASTER:
        if not text:
            return
        chat = update.effective_chat
        if chat:
            with suppress(Exception):
                await ctx.bot.send_chat_action(chat_id=chat.id, action=ChatAction.TYPING)
        user_id = update.effective_user.id if update.effective_user else None
        try:
            prompt_text = await asyncio.wait_for(
                asyncio.to_thread(generate_prompt_master, text),
                timeout=PROMPT_MASTER_TIMEOUT,
            )
        except asyncio.TimeoutError:
            log.error("PromptMaster timeout: uid=%s len=%s", user_id, len(text))
            await update.message.reply_text(PROMPT_MASTER_ERROR_MESSAGE)
            return
        except Exception:
            log.exception("PromptMaster error: uid=%s", user_id)
            await update.message.reply_text(PROMPT_MASTER_ERROR_MESSAGE)
            return

        prompt_text = (prompt_text or "").strip()
        if not prompt_text:
            log.error("PromptMaster empty response: uid=%s", user_id)
            await update.message.reply_text(PROMPT_MASTER_ERROR_MESSAGE)
            return

        card_text = PROMPT_MASTER_CARD_TEMPLATE.format(prompt=prompt_text)
        await update.message.reply_text(card_text)
        return

    # PROMO
    if mode == "promo":
        if not PROMO_ENABLED:
            await update.message.reply_text("🎟️ Промокоды временно отключены.")
            s["mode"] = None
            return
        code = text.upper()
        uid = update.effective_user.id
        bonus = promo_amount(code)
        if not bonus:
            await update.message.reply_text("❌ Неверный промокод.")
            s["mode"] = None
            return
        used_by = promo_used_global(code)
        if used_by and used_by != uid:
            await update.message.reply_text("⛔ Этот промокод уже был активирован другим пользователем.")
            s["mode"] = None
            return
        try:
            result = ledger_storage.apply_promo(
                uid,
                code,
                bonus,
                {"source": "promo_command"},
            )
            _set_cached_balance(ctx, result.balance)
            if not result.applied:
                if used_by == uid or result.duplicate:
                    await update.message.reply_text("ℹ️ Вы уже активировали этот промокод ранее.")
                else:
                    await update.message.reply_text("⚠️ Промокод сейчас недоступен. Попробуйте другой.")
                s["mode"] = None
                return
        except Exception as exc:
            log.exception("Promo apply failed for %s (%s): %s", uid, code, exc)
            await update.message.reply_text("⚠️ Не удалось применить промокод. Попробуйте позже.")
            s["mode"] = None
            return

        promo_mark_used(code, uid)
        balance = get_user_balance_value(ctx, force_refresh=True)
        await update.message.reply_text(
            f"✅ Промокод принят! +{bonus}💎\nБаланс: {balance} 💎"
        )
        s["mode"] = None
        return

    # Ссылка на картинку как текст
    low = text.lower()
    if low.startswith(("http://", "https://")) and any(low.split("?")[0].endswith(ext) for ext in (".jpg",".jpeg",".png",".webp",".heic")):
        if mode == "banana":
            if len(s["banana_images"]) >= 4:
                await update.message.reply_text("⚠️ Достигнут лимит 4 фото.", reply_markup=banana_kb()); return
            s["banana_images"].append(text.strip())
            await update.message.reply_text(f"📸 Фото принято ({len(s['banana_images'])}/4).")
            await show_or_update_banana_card(update.effective_chat.id, ctx); return
        s["last_image_url"] = text.strip()
        await update.message.reply_text("🧷 Ссылка на изображение принята.")
        if mode in ("veo_text_fast","veo_text_quality","veo_photo"):
            await show_or_update_veo_card(update.effective_chat.id, ctx)
        return

    if mode == "chat":
        if openai is None or not OPENAI_API_KEY:
            await update.message.reply_text("⚠️ ChatGPT недоступен (нет OPENAI_API_KEY)."); return
        try:
            await update.message.reply_text("💬 Думаю над ответом…")
            resp = await asyncio.to_thread(
                openai.ChatCompletion.create,
                model="gpt-4o-mini",
                messages=[{"role":"system","content":"You are a helpful, concise assistant."},
                          {"role":"user","content":text}],
                temperature=0.5, max_tokens=700,
            )
            answer = resp["choices"][0]["message"]["content"].strip()
            await update.message.reply_text(answer)
        except Exception as e:
            log.exception("Chat error: %s", e)
            await update.message.reply_text("⚠️ Ошибка запроса к ChatGPT.")
        return

    if mode == "mj_txt":
        if not text:
            await update.message.reply_text("⚠️ Отправьте текстовый промпт.")
            return
        s["last_prompt"] = text
        await show_mj_prompt_card(update.effective_chat.id, ctx)
        await update.message.reply_text("📝 Промпт сохранён. Нажмите «Подтвердить».")
        return

    if mode == "banana":
        s["last_prompt"] = text
        await update.message.reply_text("✍️ Промпт сохранён.")
        await show_or_update_banana_card(update.effective_chat.id, ctx)
        return

    # VEO по умолчанию: сохраняем prompt и мгновенно обновляем карточку
    s["last_prompt"] = text
    await show_or_update_veo_card(update.effective_chat.id, ctx)

async def _banana_run_and_send(
    chat_id: int,
    ctx: ContextTypes.DEFAULT_TYPE,
    src_urls: List[str],
    prompt: str,
    op_key: str,
    op_id: str,
    price: int,
) -> None:
    s = state(ctx)

    def _refund(reason_tag: str, message: Optional[str] = None) -> None:
        meta: Dict[str, Any] = {"reason": reason_tag}
        if message:
            meta["message"] = message
        refund_op_id = f"refund:{op_id}:{reason_tag}"
        try:
            credit_tokens(ctx, price, "banana_refund", refund_op_id, meta)
        except Exception as exc:
            log.exception("Banana refund %s failed: %s", reason_tag, exc)

    try:
        task_id = await asyncio.to_thread(create_banana_task, prompt, src_urls, "png", "auto", None, None, 60)
        final_op_id = f"gen:{task_id}"
        if not rename_operation(op_id, final_op_id, {"task_id": task_id}):
            log.warning("Failed to rename Banana op %s -> %s", op_id, final_op_id)
        _update_operation(ctx, op_key, op_id=final_op_id, task_id=task_id, price=price)
        s["banana_active_op_key"] = op_key
        await ctx.bot.send_message(chat_id, f"🍌 Задача Banana создана.\n🆔 taskId={task_id}\nЖдём результат…")
        urls = await asyncio.to_thread(wait_for_banana_result, task_id, 8 * 60, 3)
        if not urls:
            _refund("empty")
            await ctx.bot.send_message(chat_id, "⚠️ Banana вернула пустой результат. 💎 Токены возвращены."); return
        u0 = urls[0]
        try:
            await ctx.bot.send_photo(chat_id=chat_id, photo=u0, caption="✅ Banana готово")
        except Exception:
            r = requests.get(u0, timeout=180)
            r.raise_for_status()
            with tempfile.NamedTemporaryFile(suffix=".png", delete=False) as f:
                f.write(r.content)
                path = f.name
            with open(path, "rb") as f:
                await ctx.bot.send_document(
                    chat_id=chat_id,
                    document=InputFile(f, filename="banana.png"),
                    caption="✅ Banana готово",
                )
            try:
                os.unlink(path)
            except Exception:
                pass
    except KieBananaError as e:
        _refund("error", str(e))
        await ctx.bot.send_message(chat_id, f"❌ Banana ошибка: {e}\n💎 Токены возвращены.")
    except Exception as e:
        _refund("exception", str(e))
        log.exception("BANANA unexpected: %s", e)
        await ctx.bot.send_message(chat_id, "💥 Внутренняя ошибка Banana. 💎 Токены возвращены.")
    finally:
        _clear_operation(ctx, op_key)
        s.pop("banana_active_op_key", None)

async def on_photo(update: Update, ctx: ContextTypes.DEFAULT_TYPE):
    s = state(ctx)
    photos = update.message.photo
    if not photos: return
    ph = photos[-1]
    try:
        file = await ctx.bot.get_file(ph.file_id)
        if not file.file_path:
            await update.message.reply_text("⚠️ Не удалось получить путь к файлу Telegram."); return
        url = tg_direct_file_url(TELEGRAM_TOKEN, file.file_path)
        if s.get("mode") == "banana":
            if len(s["banana_images"]) >= 4:
                await update.message.reply_text("⚠️ Достигнут лимит 4 фото.", reply_markup=banana_kb()); return
            s["banana_images"].append(url)
            cap = (update.message.caption or "").strip()
            if cap: s["last_prompt"] = cap
            await update.message.reply_text(f"📸 Фото принято ({len(s['banana_images'])}/4).")
            await show_or_update_banana_card(update.effective_chat.id, ctx); return
        s["last_image_url"] = url
        await update.message.reply_text("🖼️ Фото принято как референс.")
        if s.get("mode") in ("veo_text_fast","veo_text_quality","veo_photo"):
            await show_or_update_veo_card(update.effective_chat.id, ctx)
    except Exception as e:
        log.exception("Get photo failed: %s", e)
        await update.message.reply_text("⚠️ Не удалось обработать фото. Пришлите публичный URL картинки текстом.")

# ---------- Payments: Stars (XTR) ----------
async def precheckout_callback(update: Update, ctx: ContextTypes.DEFAULT_TYPE):
    try: await update.pre_checkout_query.answer(ok=True)
    except Exception:
        await update.pre_checkout_query.answer(ok=False, error_message=f"Платёж отклонён. Пополните Stars в {STARS_BUY_URL}")

async def successful_payment_handler(update: Update, ctx: ContextTypes.DEFAULT_TYPE):
    sp = update.message.successful_payment
    try: meta = json.loads(sp.invoice_payload)
    except Exception: meta = {}
    stars = int(sp.total_amount)
    if meta.get("kind") == "stars_pack":
        tokens = int(meta.get("tokens", 0))
        if tokens <= 0:
            mapping = {50:50,100:110,200:220,300:330,400:440,500:550}
            tokens = mapping.get(stars, 0)
        if tokens > 0:
            charge_id = sp.telegram_payment_charge_id or sp.provider_payment_charge_id or uuid.uuid4().hex
            payment_meta = {
                "source": "telegram_stars",
                "stars": stars,
                "payload": meta,
            }
            try:
                result = credit_tokens(ctx, tokens, "topup_stars", f"payment:{charge_id}", payment_meta)
            except Exception as exc:
                log.exception("Top-up credit failed for %s: %s", charge_id, exc)
                await update.message.reply_text("⚠️ Платёж получен, но обновить баланс не удалось. Свяжитесь с поддержкой.")
                return
            balance = result.balance
            msg = "✅ Оплата учтена повторно." if not result.applied else f"✅ Оплата получена: +{tokens} токенов."
            await update.message.reply_text(f"{msg}\nБаланс: {balance} 💎")
            return
        return
    await update.message.reply_text("✅ Оплата получена.")

# ==========================
#   Redis runner lock
# ==========================

class RedisLockBusy(RuntimeError):
    """Raised when Redis runner lock is already held by another instance."""


runner_lock_state: Dict[str, Any] = {
    "enabled": bool(REDIS_URL) and REDIS_LOCK_ENABLED and redis_asyncio is not None,
    "owned": False,
    "heartbeat_at": None,
    "started_at": None,
    "host": None,
    "pid": None,
}


class RedisRunnerLock:
    LOCK_TTL_SECONDS = 60
    HEARTBEAT_INTERVAL = 25
    STALE_THRESHOLD_SECONDS = 90

    def __init__(self, redis_url: str, key: str, enabled: bool, version: str):
        self.redis_url = redis_url
        self.key = key
        self.version = version
        self.enabled = enabled and bool(redis_url) and redis_asyncio is not None
        runner_lock_state["enabled"] = self.enabled

        self._redis: Optional["redis_asyncio.Redis"] = None
        self._value: Dict[str, Any] = {}
        self._heartbeat_task: Optional[asyncio.Task[None]] = None
        self._released = False
        self._acquired = False
        self._loop: Optional[asyncio.AbstractEventLoop] = None
        self._signal_handlers: List[signal.Signals] = []
        self._stop_callbacks: List[Callable[[Optional[signal.Signals]], None]] = []

    async def __aenter__(self) -> "RedisRunnerLock":
        if not self.enabled:
            log.info("Redis runner lock disabled (enabled=%s, redis_asyncio=%s)", REDIS_LOCK_ENABLED, bool(redis_asyncio))
            return self

        assert redis_asyncio is not None  # for type checkers
        self._redis = redis_asyncio.from_url(self.redis_url, encoding="utf-8", decode_responses=True)
        try:
            await self._acquire()
        except Exception:
            await self._close_redis()
            raise
        self._loop = asyncio.get_running_loop()
        self._install_signal_handlers()
        return self

    async def __aexit__(self, exc_type, exc, tb) -> None:
        await self.release()

    def add_stop_callback(self, callback: Callable[[Optional[signal.Signals]], None]) -> None:
        if not callable(callback):
            raise TypeError("callback must be callable")
        self._stop_callbacks.append(callback)

    async def _acquire(self) -> None:
        if not self._redis:
            return

        backoff = 1.0
        while True:
            now_iso = _utcnow_iso()
            host = socket.gethostname()
            pid = os.getpid()
            self._value = {
                "host": host,
                "pid": pid,
                "started_at": now_iso,
                "heartbeat_at": now_iso,
                "version": self.version,
            }
            payload = json.dumps(self._value, ensure_ascii=False)

            try:
                acquired = await self._redis.set(self.key, payload, nx=True, px=self.LOCK_TTL_SECONDS * 1000)
            except Exception as exc:
                log.exception("Redis lock SET failed: %s", exc)
                await asyncio.sleep(backoff)
                backoff = min(backoff * 2, 5.0)
                continue

            if acquired:
                self._on_acquired(takeover=False)
                return

            existing_raw = await self._redis.get(self.key)
            existing = self._decode_existing(existing_raw)
            if self._is_stale(existing):
                event("LOCK_STALE_TAKEOVER", key=self.key, previous_host=existing.get("host"),
                      previous_pid=existing.get("pid"), previous_heartbeat_at=existing.get("heartbeat_at"))
                try:
                    await self._redis.getdel(self.key)
                except Exception as exc:
                    log.warning("Redis lock GETDEL failed: %s", exc)
                    await asyncio.sleep(backoff)
                    backoff = min(backoff * 2, 5.0)
                    continue

                takeover = await self._redis.set(self.key, payload, nx=True, px=self.LOCK_TTL_SECONDS * 1000)
                if takeover:
                    self._on_acquired(takeover=True)
                    return

                await asyncio.sleep(backoff)
                backoff = min(backoff * 2, 5.0)
                continue

            runner_lock_state.update({
                "owned": False,
                "heartbeat_at": existing.get("heartbeat_at"),
                "started_at": existing.get("started_at"),
                "host": existing.get("host"),
                "pid": existing.get("pid"),
            })
            event("LOCK_BUSY", key=self.key, owner_host=existing.get("host"), owner_pid=existing.get("pid"),
                  owner_heartbeat_at=existing.get("heartbeat_at"))
            raise RedisLockBusy("redis runner lock busy")

    def _on_acquired(self, takeover: bool) -> None:
        self._acquired = True
        runner_lock_state.update({
            "owned": True,
            "heartbeat_at": self._value.get("heartbeat_at"),
            "started_at": self._value.get("started_at"),
            "host": self._value.get("host"),
            "pid": self._value.get("pid"),
        })
        event("LOCK_ACQUIRED", key=self.key, host=self._value.get("host"), pid=self._value.get("pid"), takeover=takeover)
        log.info("Redis runner lock acquired (takeover=%s)", takeover)
        self._heartbeat_task = asyncio.create_task(self._heartbeat_loop())

    async def release(self) -> None:
        if self._released:
            return
        self._released = True

        self._remove_signal_handlers()

        if self._heartbeat_task:
            self._heartbeat_task.cancel()
            with suppress(asyncio.CancelledError):
                await self._heartbeat_task

        if not self.enabled or not self._redis:
            runner_lock_state.update({
                "owned": False,
                "heartbeat_at": None,
                "started_at": None,
                "host": None,
                "pid": None,
            })
            return

        try:
            await self._redis.delete(self.key)
            event("LOCK_RELEASED", key=self.key, host=self._value.get("host"), pid=self._value.get("pid"))
            log.info("Redis runner lock released")
        except Exception as exc:
            log.warning("Redis lock delete failed: %s", exc)
        finally:
            runner_lock_state.update({
                "owned": False,
                "heartbeat_at": None,
                "started_at": None,
                "host": None,
                "pid": None,
            })
            await self._close_redis()

    async def _heartbeat_loop(self) -> None:
        if not self._redis:
            return
        try:
            while not self._released:
                await asyncio.sleep(self.HEARTBEAT_INTERVAL)
                if self._released:
                    break
                await self._heartbeat_once()
        except asyncio.CancelledError:
            pass

    async def _heartbeat_once(self) -> None:
        if not self._redis or not self._acquired:
            return
        hb_iso = _utcnow_iso()
        self._value["heartbeat_at"] = hb_iso
        payload = json.dumps(self._value, ensure_ascii=False)
        try:
            updated = await self._redis.set(self.key, payload, xx=True, px=self.LOCK_TTL_SECONDS * 1000)
        except Exception as exc:
            log.warning("Redis heartbeat failed: %s", exc)
            return

        if updated:
            runner_lock_state["heartbeat_at"] = hb_iso
            event("LOCK_HEARTBEAT", key=self.key, heartbeat_at=hb_iso)
        else:
            log.warning("Redis heartbeat lost lock (key missing)")

    def _decode_existing(self, raw: Optional[str]) -> Dict[str, Any]:
        if not raw:
            return {}
        try:
            data = json.loads(raw)
            if isinstance(data, dict):
                return data
        except Exception:
            pass
        return {}

    def _is_stale(self, existing: Dict[str, Any]) -> bool:
        if not existing:
            return True
        hb = _parse_iso8601(existing.get("heartbeat_at")) or _parse_iso8601(existing.get("started_at"))
        if not hb:
            return True
        return (datetime.now(timezone.utc) - hb).total_seconds() > self.STALE_THRESHOLD_SECONDS

    def _install_signal_handlers(self) -> None:
        if not self.enabled:
            return
        if not self._loop:
            return
        for sig_name in ("SIGTERM", "SIGINT"):
            if not hasattr(signal, sig_name):
                continue
            sig = getattr(signal, sig_name)
            try:
                def _handler(s: signal.Signals = sig) -> None:
                    for cb in list(self._stop_callbacks):
                        try:
                            cb(s)
                        except Exception as exc:
                            log.warning("Runner lock stop callback failed: %s", exc)
                    asyncio.create_task(self._on_signal(s))

                self._loop.add_signal_handler(sig, _handler)
                self._signal_handlers.append(sig)
            except (NotImplementedError, RuntimeError):
                continue

    def _remove_signal_handlers(self) -> None:
        if not self._loop:
            return
        for sig in self._signal_handlers:
            try:
                self._loop.remove_signal_handler(sig)
            except (NotImplementedError, RuntimeError):
                pass
        self._signal_handlers.clear()

    async def _on_signal(self, sig: signal.Signals) -> None:
        log.info("Signal received: %s. Releasing Redis lock.", sig.name if hasattr(sig, "name") else str(sig))
        await self.release()

    async def _close_redis(self) -> None:
        if not self._redis:
            return
        try:
            await self._redis.close()
        except Exception:
            pass
        self._redis = None

# ==========================
#   Entry (fixed for PTB 21.x)
# ==========================
async def run_bot_async() -> None:
    if not TELEGRAM_TOKEN: raise RuntimeError("TELEGRAM_TOKEN is not set")
    if not KIE_BASE_URL:   raise RuntimeError("KIE_BASE_URL is not set")
    if not KIE_API_KEY:    raise RuntimeError("KIE_API_KEY is not set")

    application = (ApplicationBuilder()
                   .token(TELEGRAM_TOKEN)
                   .rate_limiter(AIORateLimiter())
                   .build())

    # Handlers (оставляем как есть)
    application.add_handler(CommandHandler("start", start))
    application.add_handler(CommandHandler("health", health))
    application.add_handler(CommandHandler("topup", topup))
<<<<<<< HEAD
    application.add_handler(CommandHandler("balance", balance_command))
    application.add_handler(CommandHandler("balance_recalc", balance_recalc))
    application.add_handler(prompt_master_conv, group=10)
=======
    application.add_handler(CommandHandler("promptmaster", prompt_master_command))
>>>>>>> 23d17c9c
    application.add_handler(PreCheckoutQueryHandler(precheckout_callback))
    application.add_handler(MessageHandler(filters.SUCCESSFUL_PAYMENT, successful_payment_handler))
    application.add_handler(CallbackQueryHandler(on_callback))
    application.add_handler(MessageHandler(filters.PHOTO, on_photo))
    application.add_handler(MessageHandler(filters.TEXT & ~filters.COMMAND, on_text))
    application.add_error_handler(error_handler)

    lock = RedisRunnerLock(REDIS_URL, _rk("lock", "runner"), REDIS_LOCK_ENABLED, APP_VERSION)

    try:
        async with lock:
            log.info(
                "Bot starting… (Redis=%s, lock=%s)",
                "on" if redis_client else "off",
                "enabled" if lock.enabled else "disabled",
            )

            loop = asyncio.get_running_loop()
            stop_event = asyncio.Event()
            manual_signal_handlers: List[signal.Signals] = []

            def _trigger_stop(sig: Optional[signal.Signals] = None, *, reason: str = "external") -> None:
                if stop_event.is_set():
                    return
                if sig is not None:
                    sig_name = sig.name if hasattr(sig, "name") else str(sig)
                    log.info("Stop signal received: %s. Triggering shutdown.", sig_name)
                else:
                    log.info("Stop requested (%s). Triggering shutdown.", reason)
                stop_event.set()

            lock.add_stop_callback(lambda sig: _trigger_stop(sig))

            if not lock.enabled:
                for sig_name in ("SIGINT", "SIGTERM"):
                    if not hasattr(signal, sig_name):
                        continue
                    sig_obj = getattr(signal, sig_name)
                    try:
                        loop.add_signal_handler(sig_obj, lambda s=sig_obj: _trigger_stop(s))
                        manual_signal_handlers.append(sig_obj)
                    except (NotImplementedError, RuntimeError):
                        continue

            previous_post_stop = application.post_stop

            async def _post_stop(app) -> None:
                _trigger_stop(reason="post_stop")
                if previous_post_stop:
                    await previous_post_stop(app)

            application.post_stop = _post_stop

            # ВАЖНО: полный async-жизненный цикл PTB — без run_polling()
            await application.initialize()

            try:
                try:
                    await application.bot.delete_webhook(drop_pending_updates=True)
                    event("WEBHOOK_DELETE_OK", drop_pending_updates=True)
                    log.info("Webhook deleted")
                except Exception as exc:
                    event("WEBHOOK_DELETE_ERROR", error=str(exc))
                    log.warning("Delete webhook failed: %s", exc)

                await application.start()
                await application.updater.start_polling(
                    allowed_updates=Update.ALL_TYPES,
                    drop_pending_updates=True,
                )

                log.info("Application started")

                try:
                    await stop_event.wait()
                except asyncio.CancelledError:
                    _trigger_stop(reason="cancelled")
                    raise
            finally:
                for sig_obj in manual_signal_handlers:
                    try:
                        loop.remove_signal_handler(sig_obj)
                    except (NotImplementedError, RuntimeError):
                        pass

                if application.updater:
                    try:
                        await application.updater.stop()
                    except RuntimeError as exc:
                        log.warning("Updater stop failed: %s", exc)
                    except Exception as exc:
                        log.warning("Updater stop failed with unexpected error: %s", exc)

                try:
                    await application.stop()
                except Exception as exc:
                    log.warning("Application stop failed: %s", exc)

                try:
                    await application.shutdown()
                except Exception as exc:
                    log.warning("Application shutdown failed: %s", exc)
                application.post_stop = previous_post_stop
    except RedisLockBusy:
        log.error("Another instance is running (redis lock present). Exiting to avoid 409 conflict.")


def main() -> None:
    # Единая точка входа: создаём и закрываем цикл здесь
    asyncio.run(run_bot_async())


if __name__ == "__main__":
    main()<|MERGE_RESOLUTION|>--- conflicted
+++ resolved
@@ -5,12 +5,9 @@
 # (освежение ссылки + повторная попытка + download&reupload с увеличенным таймаутом).
 # Остальное (карточки, кнопки, тексты, цены, FAQ, промокоды, бонусы и т.д.) — без изменений.
 
-<<<<<<< HEAD
+odex/fix-balance-reset-after-deploy
 import os, json, time, uuid, asyncio, logging, tempfile, subprocess, re, signal, socket, hashlib
-=======
-import os, json, time, uuid, asyncio, logging, tempfile, subprocess, re, threading, signal, socket
-from pathlib import Path
->>>>>>> 23d17c9c
+ main
 from typing import Dict, Any, Optional, List, Tuple, Callable
 from datetime import datetime, timezone
 from contextlib import suppress
@@ -635,61 +632,8 @@
     if not isinstance(ud.get("banana_images"), list): ud["banana_images"] = []
     return ud
 
-<<<<<<< HEAD
-=======
-
-def activate_prompt_master_mode(ctx: ContextTypes.DEFAULT_TYPE) -> Dict[str, Any]:
-    s = state(ctx)
-    s["mode"] = MODE_PROMPTMASTER
-    s["last_prompt"] = None
-    s["last_image_url"] = None
-    return s
-
-# ---------- Balance ----------
-def get_user_id(ctx: ContextTypes.DEFAULT_TYPE) -> Optional[int]:
-    try: return ctx._user_id_and_data[0]  # type: ignore[attr-defined]
-    except Exception: return None
-
-def get_user_balance_value(ctx: ContextTypes.DEFAULT_TYPE) -> int:
-    cached = ctx.user_data.get("balance")
-    if cached is not None:
-        try:
-            return int(cached)
-        except (TypeError, ValueError):
-            pass
-
-    uid = get_user_id(ctx)
-    if not uid:
-        return 0
-
-    balance = balance_storage.get(uid)
-    ctx.user_data["balance"] = balance
-    return balance
-
-def set_user_balance_value(ctx: ContextTypes.DEFAULT_TYPE, v: int):
-    v = max(0, int(v))
-    ctx.user_data["balance"] = v
-    uid = get_user_id(ctx)
-    if uid:
-        balance_storage.set(uid, v)
-
-def add_tokens(ctx: ContextTypes.DEFAULT_TYPE, add: int):
-    set_user_balance_value(ctx, get_user_balance_value(ctx) + int(add))
-
-def try_charge(ctx: ContextTypes.DEFAULT_TYPE, need: int) -> Tuple[bool, int]:
-    bal = get_user_balance_value(ctx)
-    if bal < need: return False, bal
-    set_user_balance_value(ctx, bal - need)
-    return True, bal - need
-
-def has_signup_bonus(uid: int) -> bool:
-    if not redis_client: return False
-    return bool(redis_client.get(_rk("signup_bonus", str(uid))))
-
-def set_signup_bonus(uid: int):
-    if redis_client: redis_client.set(_rk("signup_bonus", str(uid)), "1")
-
->>>>>>> 23d17c9c
+odex/fix-balance-reset-after-deploy
+main
 # ==========================
 #   UI / Texts
 # ==========================
@@ -1704,7 +1648,7 @@
     )
 
 
-<<<<<<< HEAD
+codex/fix-balance-reset-after-deploy
 async def balance_command(update: Update, ctx: ContextTypes.DEFAULT_TYPE):
     balance = get_user_balance_value(ctx, force_refresh=True)
     await update.message.reply_text(f"💎 Ваш баланс: {balance} 💎")
@@ -1725,18 +1669,7 @@
         )
     else:
         await update.message.reply_text(f"✅ Баланс актуален: {result.calculated} 💎")
-=======
-async def prompt_master_command(update: Update, ctx: ContextTypes.DEFAULT_TYPE):
-    activate_prompt_master_mode(ctx)
-    msg = update.message
-    if msg:
-        await msg.reply_text(PROMPT_MASTER_HINT)
-        return
-    chat = update.effective_chat
-    if chat:
-        await ctx.bot.send_message(chat_id=chat.id, text=PROMPT_MASTER_HINT)
-
->>>>>>> 23d17c9c
+main
 
 async def health(update: Update, ctx: ContextTypes.DEFAULT_TYPE):
     parts = [
@@ -2677,13 +2610,11 @@
     application.add_handler(CommandHandler("start", start))
     application.add_handler(CommandHandler("health", health))
     application.add_handler(CommandHandler("topup", topup))
-<<<<<<< HEAD
+codex/fix-balance-reset-after-deploy
     application.add_handler(CommandHandler("balance", balance_command))
     application.add_handler(CommandHandler("balance_recalc", balance_recalc))
     application.add_handler(prompt_master_conv, group=10)
-=======
-    application.add_handler(CommandHandler("promptmaster", prompt_master_command))
->>>>>>> 23d17c9c
+ main
     application.add_handler(PreCheckoutQueryHandler(precheckout_callback))
     application.add_handler(MessageHandler(filters.SUCCESSFUL_PAYMENT, successful_payment_handler))
     application.add_handler(CallbackQueryHandler(on_callback))
