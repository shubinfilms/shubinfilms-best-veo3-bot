--- conflicted
+++ resolved
@@ -1467,13 +1467,10 @@
                     )
                 break
             if flag in (2, 3):
-<<<<<<< HEAD
+codex/update-video-file-sending-logic
                 add_tokens(ctx, TOKEN_COSTS['veo_quality'] if s.get('model') == 'veo3' else TOKEN_COSTS['veo_fast'])
                 await ctx.bot.send_message(chat_id, f"❌ Не удалось получить видео. 💎 Токены возвращены.\n{msg or ''}")
-=======
-                _refund("no_url", msg)
-                await ctx.bot.send_message(chat_id, f"❌ KIE не вернул ссылку на видео. 💎 Токены возвращены.\n{msg or ''}")
->>>>>>> 12516af8
+ main
                 break
             if (time.time() - start_ts) > POLL_TIMEOUT_SECS:
                 _refund("timeout")
