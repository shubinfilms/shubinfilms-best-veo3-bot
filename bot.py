--- conflicted
+++ resolved
@@ -923,11 +923,8 @@
     )
 
 def main_menu_kb() -> InlineKeyboardMarkup:
-<<<<<<< HEAD
-    if MENU_COMPACT_ENABLED:
-=======
     if MENU_COMPACT:
->>>>>>> 7a1c6bc5
+ main
         keyboard = [
             [inline_button(button_emoji("clapper"), " Генерация видео", callback_data="menu:video")],
             [inline_button(button_emoji("frame"), " Генерация изображений", callback_data="menu:image")],
