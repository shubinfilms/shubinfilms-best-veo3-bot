--- conflicted
+++ resolved
@@ -1,31 +1,6 @@
 # Example environment variables for Best VEO3 Bot
 # Copy this file to `.env` and fill in the secrets before running locally.
 
-<<<<<<< HEAD
-## Env (Render → Environment)
-- TELEGRAM_TOKEN      = <токен бота>
-- OPENAI_API_KEY      = <ключ OpenAI>           # для Prompt-Master (можно пусто — тогда PM отключён)
-- KIE_API_KEY         = <ключ KIE>              # просто ключ; код сам добавит 'Bearer '
-- KIE_BASE_URL        = https://api.kie.ai
-- KIE_VEO_GEN_PATH    = /api/v1/veo/generate
-- KIE_VEO_STATUS_PATH = /api/v1/veo/recordInfo
-- KIE_VEO_1080_PATH   = /api/v1/veo/get1080pVideo
-- KIE_MJ_GENERATE     = /api/v1/mj/generate
-- KIE_MJ_STATUS       = /api/v1/mj/recordInfo
-- KIE_ENABLE_FALLBACK = false                   # true только если надо включать Fallback при 16:9
-- KIE_DEFAULT_SEED    =                          # опционально: число 10000–99999
-- KIE_WATERMARK_TEXT  =                          # опционально
-
-## Запуск локально
-pip install -r requirements.txt
-python bot.py
-
-## Midjourney интерактивный поток
-1. Нажмите кнопку «Генерация изображений (MJ)» в главном меню — откроется карточка с выбором формата (16:9 или 9:16, по умолчанию горизонтальный 16:9).
-2. Выберите формат. Бот запомнит выбор и покажет карточку «Введите промпт…» с кнопками «Подтвердить», «Отменить», «Сменить формат».
-3. Отправьте текст сообщением и нажмите «Подтвердить». Если промпта нет, бот напомнит «❌ Промпт не найден…».
-4. После запуска бот ждёт ответ KIE и присылает изображение с подписью и кнопками «Открыть», «Повторить», «Назад в меню». Кнопка «Повторить» оставляет формат и просит новый промпт.
-=======
 # Telegram bot credentials
 TELEGRAM_TOKEN=your-telegram-token
 PROMPTS_CHANNEL_URL=https://t.me/bestveo3promts
@@ -46,6 +21,11 @@
 KIE_MJ_STATUS=/api/v1/mj/recordInfo
 KIE_BANANA_MODEL=google/nano-banana-edit
 
+# Дополнительные KIE настройки (опционально)
+KIE_ENABLE_FALLBACK=false         # true только если надо включать fallback при 16:9
+KIE_DEFAULT_SEED=                 # опционально: число 10000–99999
+KIE_WATERMARK_TEXT=               # опционально
+
 # Video processing
 FFMPEG_BIN=ffmpeg
 ENABLE_VERTICAL_NORMALIZE=true
@@ -60,4 +40,9 @@
 # Redis cache / promo codes (optional)
 REDIS_URL=redis://:password@host:port/0
 REDIS_PREFIX=veo3:prod
->>>>>>> 61718afe
+
+# --- Midjourney интерактивный поток ---
+# 1. Нажмите «Генерация изображений (MJ)» в меню → откроется карточка с выбором формата (16:9 или 9:16).
+# 2. Выберите формат. Бот запомнит выбор и покажет карточку «Введите промпт…» с кнопками «Подтвердить», «Отменить», «Сменить формат».
+# 3. Отправьте текст и нажмите «Подтвердить». Если промпта нет, бот напомнит «❌ Промпт не найден…».
+# 4. После генерации бот пришлёт изображение с кнопками «Открыть», «Повторить», «Назад в меню». Кнопка «Повторить» сохраняет формат.