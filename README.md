--- conflicted
+++ resolved
@@ -1,43 +1,37 @@
-# Best VEO3 Bot (Fast)
+# Example environment variables for Best VEO3 Bot
+# Copy this file to `.env` and fill in the secrets before running locally.
 
-## Env (Render → Environment)
-- TELEGRAM_TOKEN      = <токен бота>
-- PROMPTS_CHANNEL_URL = https://t.me/bestveo3promts            # ссылка на канал с промптами
-- STARS_BUY_URL       = https://t.me/PremiumBot                # куда отправлять за покупкой звёзд
-- PROMO_ENABLED       = true                                   # включить промокоды
-- DEV_MODE            = false                                  # отладочный режим (меньше логики)
+# Telegram bot credentials
+TELEGRAM_TOKEN=your-telegram-token
+PROMPTS_CHANNEL_URL=https://t.me/bestveo3promts
+STARS_BUY_URL=https://t.me/PremiumBot
+PROMO_ENABLED=true
+DEV_MODE=false
 
-- OPENAI_API_KEY      = <ключ OpenAI>                          # опционально, для Prompt-Master
+# OpenAI / Prompt Master (optional)
+OPENAI_API_KEY=
 
-- KIE_API_KEY         = <ключ KIE>                             # просто ключ; код сам добавит 'Bearer '
-- KIE_BASE_URL        = https://api.kie.ai
-- KIE_VEO_GEN_PATH    = /api/v1/veo/generate
-<<<<<<< HEAD
-- KIE_VEO_STATUS_PATH = /api/v1/veo/recordInfo
-- KIE_VEO_1080_PATH   = /api/v1/veo/get1080pVideo
-- KIE_MJ_GENERATE     = /api/v1/mj/generate                    # опционально: MJ
-- KIE_MJ_STATUS       = /api/v1/mj/recordInfo                  # опционально: MJ
-- KIE_BANANA_MODEL    = google/nano-banana-edit                # опционально: Banana
+# KIE API configuration
+KIE_API_KEY=
+KIE_BASE_URL=https://api.kie.ai
+KIE_VEO_GEN_PATH=/api/v1/veo/generate
+KIE_VEO_STATUS_PATH=/api/v1/veo/record-info
+KIE_VEO_1080_PATH=/api/v1/veo/get-1080p-video
+KIE_MJ_GENERATE=/api/v1/mj/generate
+KIE_MJ_STATUS=/api/v1/mj/recordInfo
+KIE_BANANA_MODEL=google/nano-banana-edit
 
-- FFMPEG_BIN                = ffmpeg                           # путь к ffmpeg
-- ENABLE_VERTICAL_NORMALIZE = true                             # выравнивание вертикального видео
-- ALWAYS_FORCE_FHD          = true                             # всегда 1080p
-- MAX_TG_VIDEO_MB           = 48                               # предел размера загружаемого видео
-- POLL_INTERVAL_SECS        = 6                                # проверка задач KIE, секунд
-- POLL_TIMEOUT_SECS         = 1200                             # общий таймаут ожидания
+# Video processing
+FFMPEG_BIN=ffmpeg
+ENABLE_VERTICAL_NORMALIZE=true
+ALWAYS_FORCE_FHD=true
+MAX_TG_VIDEO_MB=48
+POLL_INTERVAL_SECS=6
+POLL_TIMEOUT_SECS=1200
 
-- LOG_LEVEL = INFO
+# Logging
+LOG_LEVEL=INFO
 
-- REDIS_URL    = redis://:password@host:port/0                 # опционально: кеш и промокоды
-- REDIS_PREFIX = veo3:prod
-=======
-- KIE_VEO_STATUS_PATH = /api/v1/veo/record-info
-- KIE_VEO_1080_PATH   = /api/v1/veo/get-1080p-video
-- KIE_ENABLE_FALLBACK = false                   # true только если надо включать Fallback при 16:9
-- KIE_DEFAULT_SEED    =                          # опционально: число 10000–99999
-- KIE_WATERMARK_TEXT  =                          # опционально
->>>>>>> 84702b85
-
-## Запуск локально
-pip install -r requirements.txt
-python bot.py+# Redis cache / promo codes (optional)
+REDIS_URL=redis://:password@host:port/0
+REDIS_PREFIX=veo3:prod